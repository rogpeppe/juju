// Copyright 2011, 2012, 2013 Canonical Ltd.
// Licensed under the AGPLv3, see LICENCE file for details.

package charm_test

import (
	"archive/zip"
	"bytes"
	"fmt"
	"io/ioutil"
	"os"
	"os/exec"
	"path/filepath"
	"strconv"
	"syscall"

	jc "github.com/juju/testing/checkers"
	"github.com/juju/utils/set"
	gc "launchpad.net/gocheck"
	"launchpad.net/goyaml"

	"github.com/juju/juju/charm"
	charmtesting "github.com/juju/juju/charm/testing"
)

type BundleSuite struct {
	repo       *charmtesting.Repo
	bundlePath string
}

var _ = gc.Suite(&BundleSuite{})

func (s *BundleSuite) SetUpSuite(c *gc.C) {
	s.bundlePath = charmtesting.Charms.BundlePath(c.MkDir(), "dummy")
}

var dummyManifest = []string{
	"actions.yaml",
	"config.yaml",
	"empty",
	"empty/.gitkeep",
	"hooks",
	"hooks/install",
	"metadata.yaml",
	"revision",
	"src",
	"src/hello.c",
}

func (s *BundleSuite) TestReadBundle(c *gc.C) {
	bundle, err := charm.ReadBundle(s.bundlePath)
	c.Assert(err, gc.IsNil)
	checkDummy(c, bundle, s.bundlePath)
}

func (s *BundleSuite) TestReadBundleWithoutConfig(c *gc.C) {
<<<<<<< HEAD
	path := charmtesting.Charms.BundlePath(c.MkDir(), "varnish")
=======
	// Technically varnish has no config AND no actions.
	// Perhaps we should make this more orthogonal?
	path := testing.Charms.BundlePath(c.MkDir(), "varnish")
>>>>>>> 333ea1c5
	bundle, err := charm.ReadBundle(path)
	c.Assert(err, gc.IsNil)

	// A lacking config.yaml file still causes a proper
	// Config value to be returned.
	c.Assert(bundle.Config().Options, gc.HasLen, 0)
}

func (s *BundleSuite) TestReadBundleWithoutActions(c *gc.C) {
	// Wordpress has config but no actions.
	path := testing.Charms.BundlePath(c.MkDir(), "wordpress")
	bundle, err := charm.ReadBundle(path)
	c.Assert(err, gc.IsNil)

	// A lacking actions.yaml file still causes a proper
	// Actions value to be returned.
	c.Assert(bundle.Actions().ActionSpecs, gc.HasLen, 0)
}

func (s *BundleSuite) TestReadBundleBytes(c *gc.C) {
	data, err := ioutil.ReadFile(s.bundlePath)
	c.Assert(err, gc.IsNil)

	bundle, err := charm.ReadBundleBytes(data)
	c.Assert(err, gc.IsNil)
	checkDummy(c, bundle, "")
}

func (s *BundleSuite) TestManifest(c *gc.C) {
	bundle, err := charm.ReadBundle(s.bundlePath)
	c.Assert(err, gc.IsNil)
	manifest, err := bundle.Manifest()
	c.Assert(err, gc.IsNil)
	c.Assert(manifest, jc.DeepEquals, set.NewStrings(dummyManifest...))
}

func (s *BundleSuite) TestManifestNoRevision(c *gc.C) {
	bundle, err := charm.ReadBundle(s.bundlePath)
	c.Assert(err, gc.IsNil)
	dirPath := c.MkDir()
	err = bundle.ExpandTo(dirPath)
	c.Assert(err, gc.IsNil)
	err = os.Remove(filepath.Join(dirPath, "revision"))
	c.Assert(err, gc.IsNil)

	bundle = extBundleDir(c, dirPath)
	manifest, err := bundle.Manifest()
	c.Assert(err, gc.IsNil)
	c.Assert(manifest, gc.DeepEquals, set.NewStrings(dummyManifest...))
}

func (s *BundleSuite) TestManifestSymlink(c *gc.C) {
	srcPath := charmtesting.Charms.ClonedDirPath(c.MkDir(), "dummy")
	if err := os.Symlink("../target", filepath.Join(srcPath, "hooks/symlink")); err != nil {
		c.Skip("cannot symlink")
	}
	expected := append([]string{"hooks/symlink"}, dummyManifest...)

	bundle := bundleDir(c, srcPath)
	manifest, err := bundle.Manifest()
	c.Assert(err, gc.IsNil)
	c.Assert(manifest, gc.DeepEquals, set.NewStrings(expected...))
}

func (s *BundleSuite) TestExpandTo(c *gc.C) {
	bundle, err := charm.ReadBundle(s.bundlePath)
	c.Assert(err, gc.IsNil)

	path := filepath.Join(c.MkDir(), "charm")
	err = bundle.ExpandTo(path)
	c.Assert(err, gc.IsNil)

	dir, err := charm.ReadDir(path)
	c.Assert(err, gc.IsNil)
	checkDummy(c, dir, path)
}

func (s *BundleSuite) prepareBundle(c *gc.C, charmDir *charm.Dir, bundlePath string) {
	file, err := os.Create(bundlePath)
	c.Assert(err, gc.IsNil)
	defer file.Close()
	zipw := zip.NewWriter(file)
	defer zipw.Close()

	h := &zip.FileHeader{Name: "revision"}
	h.SetMode(syscall.S_IFREG | 0644)
	w, err := zipw.CreateHeader(h)
	c.Assert(err, gc.IsNil)
	_, err = w.Write([]byte(strconv.Itoa(charmDir.Revision())))

	h = &zip.FileHeader{Name: "metadata.yaml", Method: zip.Deflate}
	h.SetMode(0644)
	w, err = zipw.CreateHeader(h)
	c.Assert(err, gc.IsNil)
	data, err := goyaml.Marshal(charmDir.Meta())
	c.Assert(err, gc.IsNil)
	_, err = w.Write(data)
	c.Assert(err, gc.IsNil)

	for name := range charmDir.Meta().Hooks() {
		hookName := filepath.Join("hooks", name)
		h = &zip.FileHeader{
			Name:   hookName,
			Method: zip.Deflate,
		}
		// Force it non-executable
		h.SetMode(0644)
		w, err := zipw.CreateHeader(h)
		c.Assert(err, gc.IsNil)
		_, err = w.Write([]byte("not important"))
		c.Assert(err, gc.IsNil)
	}
}

func (s *BundleSuite) TestExpandToSetsHooksExecutable(c *gc.C) {
	charmDir := charmtesting.Charms.ClonedDir(c.MkDir(), "all-hooks")
	// Bundle manually, so we can check ExpandTo(), unaffected
	// by BundleTo()'s behavior
	bundlePath := filepath.Join(c.MkDir(), "bundle.charm")
	s.prepareBundle(c, charmDir, bundlePath)
	bundle, err := charm.ReadBundle(bundlePath)
	c.Assert(err, gc.IsNil)

	path := filepath.Join(c.MkDir(), "charm")
	err = bundle.ExpandTo(path)
	c.Assert(err, gc.IsNil)

	_, err = charm.ReadDir(path)
	c.Assert(err, gc.IsNil)

	for name := range bundle.Meta().Hooks() {
		hookName := string(name)
		info, err := os.Stat(filepath.Join(path, "hooks", hookName))
		c.Assert(err, gc.IsNil)
		perm := info.Mode() & 0777
		c.Assert(perm&0100 != 0, gc.Equals, true, gc.Commentf("hook %q is not executable", hookName))
	}
}

func (s *BundleSuite) TestBundleFileModes(c *gc.C) {
	// Apply subtler mode differences than can be expressed in Bazaar.
	srcPath := charmtesting.Charms.ClonedDirPath(c.MkDir(), "dummy")
	modes := []struct {
		path string
		mode os.FileMode
	}{
		{"hooks/install", 0751},
		{"empty", 0750},
		{"src/hello.c", 0614},
	}
	for _, m := range modes {
		err := os.Chmod(filepath.Join(srcPath, m.path), m.mode)
		c.Assert(err, gc.IsNil)
	}
	var haveSymlinks = true
	if err := os.Symlink("../target", filepath.Join(srcPath, "hooks/symlink")); err != nil {
		haveSymlinks = false
	}

	// Bundle and extract the charm to a new directory.
	bundle := bundleDir(c, srcPath)
	path := c.MkDir()
	err := bundle.ExpandTo(path)
	c.Assert(err, gc.IsNil)

	// Check sensible file modes once round-tripped.
	info, err := os.Stat(filepath.Join(path, "src", "hello.c"))
	c.Assert(err, gc.IsNil)
	c.Assert(info.Mode()&0777, gc.Equals, os.FileMode(0644))
	c.Assert(info.Mode()&os.ModeType, gc.Equals, os.FileMode(0))

	info, err = os.Stat(filepath.Join(path, "hooks", "install"))
	c.Assert(err, gc.IsNil)
	c.Assert(info.Mode()&0777, gc.Equals, os.FileMode(0755))
	c.Assert(info.Mode()&os.ModeType, gc.Equals, os.FileMode(0))

	info, err = os.Stat(filepath.Join(path, "empty"))
	c.Assert(err, gc.IsNil)
	c.Assert(info.Mode()&0777, gc.Equals, os.FileMode(0755))

	if haveSymlinks {
		target, err := os.Readlink(filepath.Join(path, "hooks", "symlink"))
		c.Assert(err, gc.IsNil)
		c.Assert(target, gc.Equals, "../target")
	}
}

func (s *BundleSuite) TestBundleRevisionFile(c *gc.C) {
	charmDir := charmtesting.Charms.ClonedDirPath(c.MkDir(), "dummy")
	revPath := filepath.Join(charmDir, "revision")

	// Missing revision file
	err := os.Remove(revPath)
	c.Assert(err, gc.IsNil)

	bundle := extBundleDir(c, charmDir)
	c.Assert(bundle.Revision(), gc.Equals, 0)

	// Missing revision file with old revision in metadata
	file, err := os.OpenFile(filepath.Join(charmDir, "metadata.yaml"), os.O_WRONLY|os.O_APPEND, 0)
	c.Assert(err, gc.IsNil)
	_, err = file.Write([]byte("\nrevision: 1234\n"))
	c.Assert(err, gc.IsNil)

	bundle = extBundleDir(c, charmDir)
	c.Assert(bundle.Revision(), gc.Equals, 1234)

	// Revision file with bad content
	err = ioutil.WriteFile(revPath, []byte("garbage"), 0666)
	c.Assert(err, gc.IsNil)

	path := extBundleDirPath(c, charmDir)
	bundle, err = charm.ReadBundle(path)
	c.Assert(err, gc.ErrorMatches, "invalid revision file")
	c.Assert(bundle, gc.IsNil)
}

func (s *BundleSuite) TestBundleSetRevision(c *gc.C) {
	bundle, err := charm.ReadBundle(s.bundlePath)
	c.Assert(err, gc.IsNil)

	c.Assert(bundle.Revision(), gc.Equals, 1)
	bundle.SetRevision(42)
	c.Assert(bundle.Revision(), gc.Equals, 42)

	path := filepath.Join(c.MkDir(), "charm")
	err = bundle.ExpandTo(path)
	c.Assert(err, gc.IsNil)

	dir, err := charm.ReadDir(path)
	c.Assert(err, gc.IsNil)
	c.Assert(dir.Revision(), gc.Equals, 42)
}

func (s *BundleSuite) TestExpandToWithBadLink(c *gc.C) {
	charmDir := charmtesting.Charms.ClonedDirPath(c.MkDir(), "dummy")
	badLink := filepath.Join(charmDir, "hooks", "badlink")

	// Symlink targeting a path outside of the charm.
	err := os.Symlink("../../target", badLink)
	c.Assert(err, gc.IsNil)

	bundle := extBundleDir(c, charmDir)
	c.Assert(err, gc.IsNil)

	path := filepath.Join(c.MkDir(), "charm")
	err = bundle.ExpandTo(path)
	c.Assert(err, gc.ErrorMatches, `cannot extract "hooks/badlink": symlink "../../target" leads out of scope`)

	// Symlink targeting an absolute path.
	os.Remove(badLink)
	err = os.Symlink("/target", badLink)
	c.Assert(err, gc.IsNil)

	bundle = extBundleDir(c, charmDir)
	c.Assert(err, gc.IsNil)

	path = filepath.Join(c.MkDir(), "charm")
	err = bundle.ExpandTo(path)
	c.Assert(err, gc.ErrorMatches, `cannot extract "hooks/badlink": symlink "/target" is absolute`)
}

func extBundleDirPath(c *gc.C, dirpath string) string {
	path := filepath.Join(c.MkDir(), "bundle.charm")
	cmd := exec.Command("/bin/sh", "-c", fmt.Sprintf("cd %s; zip --fifo --symlinks -r %s .", dirpath, path))
	output, err := cmd.CombinedOutput()
	c.Assert(err, gc.IsNil, gc.Commentf("Command output: %s", output))
	return path
}

func extBundleDir(c *gc.C, dirpath string) *charm.Bundle {
	path := extBundleDirPath(c, dirpath)
	bundle, err := charm.ReadBundle(path)
	c.Assert(err, gc.IsNil)
	return bundle
}

func bundleDir(c *gc.C, dirpath string) *charm.Bundle {
	dir, err := charm.ReadDir(dirpath)
	c.Assert(err, gc.IsNil)
	buf := new(bytes.Buffer)
	err = dir.BundleTo(buf)
	c.Assert(err, gc.IsNil)
	bundle, err := charm.ReadBundleBytes(buf.Bytes())
	c.Assert(err, gc.IsNil)
	return bundle
}<|MERGE_RESOLUTION|>--- conflicted
+++ resolved
@@ -54,13 +54,9 @@
 }
 
 func (s *BundleSuite) TestReadBundleWithoutConfig(c *gc.C) {
-<<<<<<< HEAD
-	path := charmtesting.Charms.BundlePath(c.MkDir(), "varnish")
-=======
 	// Technically varnish has no config AND no actions.
 	// Perhaps we should make this more orthogonal?
-	path := testing.Charms.BundlePath(c.MkDir(), "varnish")
->>>>>>> 333ea1c5
+	path := charmtesting.Charms.BundlePath(c.MkDir(), "varnish")
 	bundle, err := charm.ReadBundle(path)
 	c.Assert(err, gc.IsNil)
 
