// Copyright 2015 Canonical Ltd.
// Copyright 2015 Cloudbase Solutions SRL
// Licensed under the AGPLv3, see LICENCE file for details.

package cloudinit

import (
<<<<<<< HEAD
	"github.com/juju/utils/packaging"
	"github.com/juju/utils/proxy"

	"github.com/juju/juju/network"
=======
	"github.com/juju/packaging"
	"github.com/juju/proxy"
>>>>>>> 9cd755d1
)

// windowsCloudConfig is the cloudconfig type specific to Windows machines.
// It mostly deals entirely with passing the equivalent of runcmds to
// cloudbase-init, leaving most of the other functionalities uninmplemented.
// It implements the CloudConfig interface.
type windowsCloudConfig struct {
	*cloudConfig
}

// SetPackageProxy is defined on the PackageProxyConfig interface.
func (cfg *windowsCloudConfig) SetPackageProxy(url string) {
}

// UnsetPackageProxy is defined on the PackageProxyConfig interface.
func (cfg *windowsCloudConfig) UnsetPackageProxy() {
}

// PackageProxy is defined on the PackageProxyConfig interface.
func (cfg *windowsCloudConfig) PackageProxy() string {
	return ""
}

// SetPackageMirror is defined on the PackageMirrorConfig interface.
func (cfg *windowsCloudConfig) SetPackageMirror(url string) {
}

// UnsetPackageMirror is defined on the PackageMirrorConfig interface.
func (cfg *windowsCloudConfig) UnsetPackageMirror() {
}

// PackageMirror is defined on the PackageMirrorConfig interface.
func (cfg *windowsCloudConfig) PackageMirror() string {
	return ""
}

// AddPackageSource is defined on the PackageSourcesConfig interface.
func (cfg *windowsCloudConfig) AddPackageSource(src packaging.PackageSource) {
}

// PackageSources is defined on the PackageSourcesConfig interface.
func (cfg *windowsCloudConfig) PackageSources() []packaging.PackageSource {
	return nil
}

// AddPackagePreferences is defined on the PackageSourcesConfig interface.
func (cfg *windowsCloudConfig) AddPackagePreferences(prefs packaging.PackagePreferences) {
}

// PackagePreferences is defined on the PackageSourcesConfig interface.
func (cfg *windowsCloudConfig) PackagePreferences() []packaging.PackagePreferences {
	return nil
}

// RenderYAML is defined on the RenderConfig interface.
func (cfg *windowsCloudConfig) RenderYAML() ([]byte, error) {
	return cfg.renderWindows()
}

// RenderScript is defined on the RenderConfig interface.
func (cfg *windowsCloudConfig) RenderScript() (string, error) {
	// NOTE: This shouldn't really be called on windows as it's used only for
	// initialization via ssh.
	script, err := cfg.renderWindows()
	if err != nil {
		return "", err
	}

	return string(script), err
}

// getCommandsForAddingPackages is defined on the RenderConfig interface.
func (cfg *windowsCloudConfig) getCommandsForAddingPackages() ([]string, error) {
	return nil, nil
}

// renderWindows is a helper function which renders the runCmds of the Windows
// CloudConfig to a PowerShell script.
func (cfg *windowsCloudConfig) renderWindows() ([]byte, error) {
	winCmds := cfg.RunCmds()
	var script []byte
	newline := "\r\n"
	header := "#ps1_sysnative\r\n"
	script = append(script, header...)
	for _, cmd := range winCmds {
		script = append(script, newline...)
		script = append(script, cmd...)
	}
	return script, nil
}

// AddPackageCommands is defined on the AdvancedPackagingConfig interface.
func (cfg *windowsCloudConfig) AddPackageCommands(
	aptProxySettings proxy.Settings,
	aptMirror string,
	addUpdateScripts bool,
	addUpgradeScripts bool,
) {
	return
}

// AddCloudArchiveCloudTools is defined on the AdvancedPackagingConfig
// interface.
func (cfg *windowsCloudConfig) AddCloudArchiveCloudTools() {
}

// addRequiredPackages is defined on the AdvancedPackagingConfig interface.
func (cfg *windowsCloudConfig) addRequiredPackages() {
}

// updateProxySettings is defined on the AdvancedPackagingConfig interface.
func (cfg *windowsCloudConfig) updateProxySettings(proxy.Settings) {
}

// AddNetworkConfig is defined on the NetworkingConfig interface.
func (cfg *windowsCloudConfig) AddNetworkConfig(interfaces []network.InterfaceInfo) error {
	return nil
}<|MERGE_RESOLUTION|>--- conflicted
+++ resolved
@@ -5,15 +5,10 @@
 package cloudinit
 
 import (
-<<<<<<< HEAD
-	"github.com/juju/utils/packaging"
-	"github.com/juju/utils/proxy"
+	"github.com/juju/packaging"
+	"github.com/juju/proxy"
 
 	"github.com/juju/juju/network"
-=======
-	"github.com/juju/packaging"
-	"github.com/juju/proxy"
->>>>>>> 9cd755d1
 )
 
 // windowsCloudConfig is the cloudconfig type specific to Windows machines.
