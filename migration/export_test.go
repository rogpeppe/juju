--- conflicted
+++ resolved
@@ -3,10 +3,4 @@
 
 package migration
 
-var (
-<<<<<<< HEAD
-	UpdateConfigFromProvider = updateConfigFromProvider
-=======
-	GetCharmStoragePath = getCharmStoragePath
->>>>>>> 598bc41f
-)+var ()