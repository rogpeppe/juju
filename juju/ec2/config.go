--- conflicted
+++ resolved
@@ -44,10 +44,9 @@
 		checkerFunc(func(v interface{}, path []string) (newv interface{}, err error) {
 			m := v.(schema.MapType)
 			var c providerConfig
-<<<<<<< HEAD
 
-			c.auth.AccessKey = maybeString(m["access-key"])
-			c.auth.SecretKey = maybeString(m["secret-key"])
+			c.auth.AccessKey = maybeString(m["access-key"], "")
+			c.auth.SecretKey = maybeString(m["secret-key"], "")
 			if c.auth.AccessKey == "" || c.auth.SecretKey == "" {
 				if c.auth.AccessKey != "" {
 					return nil, fmt.Errorf("environment has access-key but no secret-key")
@@ -62,15 +61,8 @@
 				}
 			}
 
-			regionName := maybeString(m["region"])
-			if regionName == "" {
-				regionName = "us-east-1"
-			}
-			if r, ok := regions[regionName]; ok {
-=======
 			regionName := maybeString(m["region"], "us-east-1")
 			if r, ok := Regions[regionName]; ok {
->>>>>>> 100ecfd9
 				c.region = r
 			} else {
 				return nil, fmt.Errorf("invalid region name %q", regionName)
