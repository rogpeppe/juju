--- conflicted
+++ resolved
@@ -9,6 +9,7 @@
 	"fmt"
 
 	"launchpad.net/juju-core/charm"
+	"launchpad.net/juju-core/environs"
 	"launchpad.net/juju-core/errors"
 	"launchpad.net/juju-core/names"
 	"launchpad.net/juju-core/state"
@@ -951,7 +952,6 @@
 		result.Results[i].Error = common.ServerError(err)
 	}
 	return result, nil
-<<<<<<< HEAD
 }
 
 // APIAddresses returns the list of addresses used to connect to the API.
@@ -991,6 +991,4 @@
 	return params.StringResult{
 		Result: service.GetOwnerTag(),
 	}, nil
-=======
->>>>>>> 3c6a2ab9
 }