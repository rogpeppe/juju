--- conflicted
+++ resolved
@@ -128,29 +128,13 @@
     return ''.join(random.choice(allowed_chars) for n in range(20))
 
 
-<<<<<<< HEAD
-def dump_env_logs(client, bootstrap_host, directory, runtime_config=None):
-    if sys.platform == 'win32':
-        return
-    remote_machines = get_remote_machines(client, bootstrap_host)
-
-    for machine_id, remote in remote_machines.iteritems():
-        logging.info("Retrieving logs for machine-%s using %r", machine_id,
-                     remote)
-        machine_directory = os.path.join(directory, "machine-%s" % machine_id)
-        os.mkdir(machine_directory)
-        local_state_server = client.env.local and machine_id == '0'
-        dump_logs(client.env, remote, machine_directory,
-                  local_state_server=local_state_server)
-    retain_config(runtime_config, directory)
-=======
 def _can_run_ssh():
     """Returns true if local system can use ssh to access remote machines"""
     # When client is run on a windows machine, we have no local ssh binary.
     return sys.platform != "win32"
 
 
-def dump_env_logs(client, bootstrap_host, artifacts_dir, jenv_path=None):
+def dump_env_logs(client, bootstrap_host, artifacts_dir, runtime_config=None):
     if client.env.local:
         logging.info("Retrieving logs for local environment")
         copy_local_logs(client.env, artifacts_dir)
@@ -170,8 +154,7 @@
             os.mkdir(machine_dir)
             copy_remote_logs(remote, machine_dir)
     archive_logs(artifacts_dir)
-    retain_jenv(jenv_path, artifacts_dir)
->>>>>>> 7e809edf
+    retain_config(runtime_config, artifacts_dir)
 
 
 def retain_config(runtime_config, log_directory):
