--- conflicted
+++ resolved
@@ -374,13 +374,12 @@
 def tear_down(client, jes_enabled):
     """Tear down a JES or non-JES environment.
 
-    JES environments are torn down via 'controller kill' or 'system kill',
-    and non-JES environments are torn down via 'destroy-environment --force.'
+    JES environments are torn down via 'system kill', and non-JES environments
+    are torn down via 'destroy-environment --force.'
     """
     if jes_enabled:
-        jes_command = '%s kill' % client.get_jes_command()
         client.juju(
-            jes_command, (client.env.environment, '-y'),
+            'system kill', (client.env.environment, '-y'),
             include_e=False, check=False, timeout=600)
     else:
         client.destroy_environment()
@@ -523,21 +522,15 @@
             SimpleEnvironment(temp_env_name, {}), juju_path, debug)
         if use_jes:
             client.enable_jes()
-        if client.is_jes_enabled():
             client.juju_home = jes_home_path(client.juju_home, temp_env_name)
         client.destroy_environment()
     client = EnvJujuClient.by_version(
         SimpleEnvironment.from_config(base_env), start_juju_path, debug)
     if use_jes:
         client.enable_jes()
-    permanent = client.is_jes_enabled()
     with boot_context(temp_env_name, client, bootstrap_host, machines,
                       series, agent_url, agent_stream, log_dir, keep_env,
-<<<<<<< HEAD
-                      upload_tools, permanent=use_jes, region=region):
-=======
                       upload_tools, permanent=permanent, region=region):
->>>>>>> 69d24390
         if machines is not None:
             client.add_ssh_machines(machines)
         if sys.platform in ('win32', 'darwin'):
