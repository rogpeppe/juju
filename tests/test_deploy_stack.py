--- conflicted
+++ resolved
@@ -1460,20 +1460,15 @@
             'mem=2G', 'bar', 'paas/qux', '--config', config_file.name,
             '--default-model', 'bar', '--agent-version', '1.23'), 0)
         assert_juju_call(self, cc_mock, client, (
-<<<<<<< HEAD
+            'path', '--show-log', 'list-controllers'), 1)
+        assert_juju_call(self, cc_mock, client, (
+            'path', '--show-log', 'list-models', '-c', 'bar'), 2)
+        assert_juju_call(self, cc_mock, client, (
+            'path', '--show-log', 'show-status', '-m', 'bar:controller',
+            '--format', 'yaml'), 3)
+        assert_juju_call(self, cc_mock, client, (
             'path', '--show-log', 'show-status', '-m', 'bar:bar',
-            '--format', 'yaml'), 1)
-=======
-            'path', '--show-log', 'list-controllers'), 1)
-        assert_juju_call(self, cc_mock, client, (
-            'path', '--show-log', 'list-models', '-c', 'bar'), 2)
-        assert_juju_call(self, cc_mock, client, (
-            'path', '--show-log', 'show-status', '-m', 'controller',
-            '--format', 'yaml'), 3)
-        assert_juju_call(self, cc_mock, client, (
-            'path', '--show-log', 'show-status', '-m', 'bar',
             '--format', 'yaml'), 4)
->>>>>>> fb9ba432
 
     def test_bootstrap_context_non_jes(self):
         cc_mock = self.addContext(patch('subprocess.check_call'))
@@ -1504,20 +1499,15 @@
             'mem=2G', 'bar', 'paas/qux', '--config', config_file.name,
             '--default-model', 'bar', '--agent-version', '1.23'), 0)
         assert_juju_call(self, cc_mock, client, (
-<<<<<<< HEAD
+            'path', '--show-log', 'list-controllers'), 1)
+        assert_juju_call(self, cc_mock, client, (
+            'path', '--show-log', 'list-models', '-c', 'bar'), 2)
+        assert_juju_call(self, cc_mock, client, (
+            'path', '--show-log', 'show-status', '-m', 'bar:controller',
+            '--format', 'yaml'), 3)
+        assert_juju_call(self, cc_mock, client, (
             'path', '--show-log', 'show-status', '-m', 'bar:bar',
-            '--format', 'yaml'), 1)
-=======
-            'path', '--show-log', 'list-controllers'), 1)
-        assert_juju_call(self, cc_mock, client, (
-            'path', '--show-log', 'list-models', '-c', 'bar'), 2)
-        assert_juju_call(self, cc_mock, client, (
-            'path', '--show-log', 'show-status', '-m', 'controller',
-            '--format', 'yaml'), 3)
-        assert_juju_call(self, cc_mock, client, (
-            'path', '--show-log', 'show-status', '-m', 'bar',
             '--format', 'yaml'), 4)
->>>>>>> fb9ba432
 
     def test_keep_env_non_jes(self):
         cc_mock = self.addContext(patch('subprocess.check_call'))
@@ -1758,20 +1748,15 @@
             'mem=2G', 'bar', 'paas/qux', '--config', config_file.name,
             '--default-model', 'bar', '--agent-version', '1.23'), 0)
         assert_juju_call(self, cc_mock, client, (
-<<<<<<< HEAD
+            'path', '--show-log', 'list-controllers'), 1)
+        assert_juju_call(self, cc_mock, client, (
+            'path', '--show-log', 'list-models', '-c', 'bar'), 2)
+        assert_juju_call(self, cc_mock, client, (
+            'path', '--show-log', 'show-status', '-m', 'bar:controller',
+            '--format', 'yaml'), 3)
+        assert_juju_call(self, cc_mock, client, (
             'path', '--show-log', 'show-status', '-m', 'bar:bar',
-            '--format', 'yaml'), 1)
-=======
-            'path', '--show-log', 'list-controllers'), 1)
-        assert_juju_call(self, cc_mock, client, (
-            'path', '--show-log', 'list-models', '-c', 'bar'), 2)
-        assert_juju_call(self, cc_mock, client, (
-            'path', '--show-log', 'show-status', '-m', 'controller',
-            '--format', 'yaml'), 3)
-        assert_juju_call(self, cc_mock, client, (
-            'path', '--show-log', 'show-status', '-m', 'bar',
             '--format', 'yaml'), 4)
->>>>>>> fb9ba432
 
 
 class TestDeployJobParseArgs(FakeHomeTestCase):
