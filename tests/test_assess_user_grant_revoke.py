--- conflicted
+++ resolved
@@ -167,15 +167,9 @@
 def make_fake_client():
     fake_client = FakeJujuClient()
     old_backend = fake_client._backend
-<<<<<<< HEAD
-    fake_client._backend = FakeBackendShellEnv(old_backend.controller_state,
-            old_backend._feature_flags, old_backend.version,
-            old_backend.full_path, old_backend.debug)
-=======
     fake_client._backend = FakeBackendShellEnv(
-        old_backend.backing_state, old_backend._feature_flags,
+        old_backend.controller_state, old_backend._feature_flags,
         old_backend.version, old_backend.full_path, old_backend.debug)
->>>>>>> 5e46a10f
     return fake_client
 
 
