--- conflicted
+++ resolved
@@ -539,12 +539,9 @@
     @check_juju_output
     def get_juju_output(self, command, args, used_feature_flags,
                         juju_home, model=None, timeout=None):
-<<<<<<< HEAD
         if 'service' in command:
             raise Exception('No service')
-=======
         self._log_command(command, args, model, logging.DEBUG)
->>>>>>> 295db91d
         if model is not None:
             model_state = self.controller_state.models[model]
         if (command, args) == ('ssh', ('dummy-sink/0', GET_TOKEN_SCRIPT)):
