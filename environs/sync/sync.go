--- conflicted
+++ resolved
@@ -62,12 +62,8 @@
 
 	logger.Infof("listing available tools")
 	majorVersion := version.Current.Major
-<<<<<<< HEAD
 	minorVersion := version.Current.Minor
-	sourceTools, err := envtools.ReadList(ctx.sourceStorage, majorVersion, minorVersion)
-=======
-	sourceTools, err := envtools.ReadList(sourceStorage, majorVersion)
->>>>>>> e80a1a48
+	sourceTools, err := envtools.ReadList(sourceStorage, majorVersion, minorVersion)
 	if err != nil {
 		return err
 	}
@@ -91,11 +87,7 @@
 	logger.Infof("listing target bucket")
 	targetStorage := ctx.Target.Storage()
 	if ctx.PublicBucket {
-<<<<<<< HEAD
-		switch _, err := envtools.ReadList(ctx.targetStorage, majorVersion, minorVersion); err {
-=======
-		switch _, err := envtools.ReadList(targetStorage, majorVersion); err {
->>>>>>> e80a1a48
+		switch _, err := envtools.ReadList(targetStorage, majorVersion, minorVersion); err {
 		case envtools.ErrNoTools:
 		case nil, coretools.ErrNoMatches:
 			return fmt.Errorf("private tools present: public tools would be ignored")
@@ -107,11 +99,7 @@
 			return fmt.Errorf("cannot write to public storage")
 		}
 	}
-<<<<<<< HEAD
-	targetTools, err := envtools.ReadList(ctx.targetStorage, majorVersion, minorVersion)
-=======
-	targetTools, err := envtools.ReadList(targetStorage, majorVersion)
->>>>>>> e80a1a48
+	targetTools, err := envtools.ReadList(targetStorage, majorVersion, minorVersion)
 	switch err {
 	case nil, coretools.ErrNoMatches, envtools.ErrNoTools:
 	default:
