// Copyright 2012, 2013 Canonical Ltd.
// Licensed under the AGPLv3, see LICENCE file for details.

package bootstrap

import (
	"archive/tar"
	"compress/bzip2"
	"crypto/sha256"
	"fmt"
	"io"
	"io/ioutil"
	"os"
	"path/filepath"
	"strings"

	"github.com/juju/errors"
	"github.com/juju/loggo"
	"github.com/juju/utils"
	"github.com/juju/utils/series"
	"github.com/juju/utils/ssh"
	"github.com/juju/version"

	"github.com/juju/juju/cloudconfig/instancecfg"
	"github.com/juju/juju/constraints"
	"github.com/juju/juju/environs"
	"github.com/juju/juju/environs/imagemetadata"
	"github.com/juju/juju/environs/simplestreams"
	"github.com/juju/juju/environs/storage"
	"github.com/juju/juju/environs/sync"
	"github.com/juju/juju/environs/tools"
	"github.com/juju/juju/network"
	coretools "github.com/juju/juju/tools"
	jujuversion "github.com/juju/juju/version"
)

const noToolsMessage = `Juju cannot bootstrap because no tools are available for your model.
You may want to use the 'agent-metadata-url' configuration setting to specify the tools location.
`

var (
	logger = loggo.GetLogger("juju.environs.bootstrap")
)

// BootstrapParams holds the parameters for bootstrapping an environment.
type BootstrapParams struct {
	// ModelConstraints are merged with the bootstrap constraints
	// to choose the initial instance, and will be stored in the
	// initial models' states.
	ModelConstraints constraints.Value

	// BootstrapConstraints are used to choose the initial instance.
	// BootstrapConstraints does not affect the model constraints.
	BootstrapConstraints constraints.Value

	// BootstrapSeries, if specified, is the series to use for the
	// initial bootstrap machine.
	BootstrapSeries string

	// BootstrapImage, if specified, is the image ID to use for the
	// initial bootstrap machine.
	BootstrapImage string

	// HostedModelConfig is the set of config attributes to be overlaid
	// on the controller config to construct the initial hosted model
	// config.
	HostedModelConfig map[string]interface{}

	// Placement, if non-empty, holds an environment-specific placement
	// directive used to choose the initial instance.
	Placement string

	// UploadTools reports whether we should upload the local tools and
	// override the environment's specified agent-version.
	UploadTools bool

	// MetadataDir is an optional path to a local directory containing
	// tools and/or image metadata.
	MetadataDir string

	// AgentVersion, if set, determines the exact tools version that
	// will be used to start the Juju agents.
	AgentVersion *version.Number
}

// Bootstrap bootstraps the given environment. The supplied constraints are
// used to provision the instance, and are also set within the bootstrapped
// environment.
func Bootstrap(ctx environs.BootstrapContext, environ environs.Environ, args BootstrapParams) error {
	cfg := environ.Config()
	network.SetPreferIPv6(cfg.PreferIPv6())
	if secret := cfg.AdminSecret(); secret == "" {
		return errors.Errorf("model configuration has no admin-secret")
	}
	if authKeys := ssh.SplitAuthorisedKeys(cfg.AuthorizedKeys()); len(authKeys) == 0 {
		// Apparently this can never happen, so it's not tested. But, one day,
		// Config will act differently (it's pretty crazy that, AFAICT, the
		// authorized-keys are optional config settings... but it's impossible
		// to actually *create* a config without them)... and when it does,
		// we'll be here to catch this problem early.
		return errors.Errorf("model configuration has no authorized-keys")
	}
	if _, hasCACert := cfg.CACert(); !hasCACert {
		return errors.Errorf("model configuration has no ca-cert")
	}
	if _, hasCAKey := cfg.CAPrivateKey(); !hasCAKey {
		return errors.Errorf("model configuration has no ca-private-key")
	}

	// Set default tools metadata source, add image metadata source,
	// then verify constraints. Providers may rely on image metadata
	// for constraint validation.
	var customImageMetadata []*imagemetadata.ImageMetadata
	if args.MetadataDir != "" {
		var err error
		customImageMetadata, err = setPrivateMetadataSources(environ, args.MetadataDir)
		if err != nil {
			return err
		}
	}
	if err := validateConstraints(environ, args.ModelConstraints); err != nil {
		return err
	}
	if err := validateConstraints(environ, args.BootstrapConstraints); err != nil {
		return err
	}

	constraintsValidator, err := environ.ConstraintsValidator()
	if err != nil {
		return err
	}
	bootstrapConstraints, err := constraintsValidator.Merge(
		args.ModelConstraints, args.BootstrapConstraints,
	)
	if err != nil {
		return err
	}

	_, supportsNetworking := environs.SupportsNetworking(environ)

	var bootstrapSeries *string
	if args.BootstrapSeries != "" {
		bootstrapSeries = &args.BootstrapSeries
	}

	ctx.Infof("Bootstrapping model %q", cfg.Name())
	logger.Debugf("model %q supports service/machine networks: %v", cfg.Name(), supportsNetworking)
	disableNetworkManagement, _ := cfg.DisableNetworkManagement()
	logger.Debugf("network management by juju enabled: %v", !disableNetworkManagement)
	availableTools, err := findAvailableTools(
		environ, args.AgentVersion, bootstrapConstraints.Arch,
		bootstrapSeries, args.UploadTools,
	)
	if errors.IsNotFound(err) {
		return errors.New(noToolsMessage)
	} else if err != nil {
		return err
	}
	if lxcMTU, ok := cfg.LXCDefaultMTU(); ok {
		logger.Debugf("using MTU %v for all created LXC containers' network interfaces", lxcMTU)
	}

	imageMetadata, err := bootstrapImageMetadata(
		environ, availableTools,
		args.BootstrapImage,
		&customImageMetadata,
	)
	if err != nil {
		return errors.Trace(err)
	}

	// If we're uploading, we must override agent-version;
	// if we're not uploading, we want to ensure we have an
	// agent-version set anyway, to appease FinishInstanceConfig.
	// In the latter case, setBootstrapTools will later set
	// agent-version to the correct thing.
	agentVersion := jujuversion.Current
	if args.AgentVersion != nil {
		agentVersion = *args.AgentVersion
	}
	if cfg, err = cfg.Apply(map[string]interface{}{
		"agent-version": agentVersion.String(),
	}); err != nil {
		return err
	}
	if err = environ.SetConfig(cfg); err != nil {
		return err
	}

	ctx.Infof("Starting new instance for initial controller")
	result, err := environ.Bootstrap(ctx, environs.BootstrapParams{
		ModelConstraints:     args.ModelConstraints,
		BootstrapConstraints: args.BootstrapConstraints,
		Placement:            args.Placement,
		AvailableTools:       availableTools,
		ImageMetadata:        imageMetadata,
	})
	if err != nil {
		return err
	}

	matchingTools, err := availableTools.Match(coretools.Filter{
		Arch:   result.Arch,
		Series: result.Series,
	})
	if err != nil {
		return err
	}
	selectedTools, err := setBootstrapTools(environ, matchingTools)
	if err != nil {
		return err
	}
	if selectedTools.URL == "" {
		if !args.UploadTools {
			logger.Warningf("no prepackaged tools available")
		}
		ctx.Infof("Building tools to upload (%s)", selectedTools.Version)
		builtTools, err := sync.BuildToolsTarball(&selectedTools.Version.Number, cfg.AgentStream())
		if err != nil {
			return errors.Annotate(err, "cannot upload bootstrap tools")
		}
		defer os.RemoveAll(builtTools.Dir)
		filename := filepath.Join(builtTools.Dir, builtTools.StorageName)
		selectedTools.URL = fmt.Sprintf("file://%s", filename)
		selectedTools.Size = builtTools.Size
		selectedTools.SHA256 = builtTools.Sha256Hash
	}

	ctx.Infof("Installing Juju agent on bootstrap instance")
	publicKey, err := userPublicSigningKey()
	if err != nil {
		return err
	}
	instanceConfig, err := instancecfg.NewBootstrapInstanceConfig(
		args.BootstrapConstraints, args.ModelConstraints, result.Series, publicKey,
	)
	if err != nil {
		return err
	}
	instanceConfig.Tools = selectedTools
	instanceConfig.CustomImageMetadata = customImageMetadata
<<<<<<< HEAD
	instanceConfig.HostedModelConfig = args.HostedModelConfig
=======

	gui, err := guiArchive()
	if err != nil {
		return errors.Annotate(err, "cannot set up Juju GUI")
	}
	if gui != nil {
		instanceConfig.GUI = gui
		ctx.Infof("Using Juju GUI %s from %s", gui.Version, gui.URL)
	}

>>>>>>> 172f057b
	if err := result.Finalize(ctx, instanceConfig); err != nil {
		return err
	}
	ctx.Infof("Bootstrap agent installed")
	return nil
}

func userPublicSigningKey() (string, error) {
	signingKeyFile := os.Getenv("JUJU_STREAMS_PUBLICKEY_FILE")
	signingKey := ""
	if signingKeyFile != "" {
		path, err := utils.NormalizePath(signingKeyFile)
		if err != nil {
			return "", errors.Annotatef(err, "cannot expand key file path: %s", signingKeyFile)
		}
		b, err := ioutil.ReadFile(path)
		if err != nil {
			return "", errors.Annotatef(err, "invalid public key file: %s", path)
		}
		signingKey = string(b)
	}
	return signingKey, nil
}

// bootstrapImageMetadata returns the image metadata to use for bootstrapping
// the given environment. If the environment provider does not make use of
// simplestreams, no metadata will be returned.
//
// If a bootstrap image ID is specified, image metadat will be synthesised
// using that image ID, and the architecture and series specified by the
// initiator. In addition, the custom image metadat that is saved into the
// state database will have the synthesised image metadata added to it.
func bootstrapImageMetadata(
	environ environs.Environ,
	availableTools coretools.List,
	bootstrapImageId string,
	customImageMetadata *[]*imagemetadata.ImageMetadata,
) ([]*imagemetadata.ImageMetadata, error) {

	hasRegion, ok := environ.(simplestreams.HasRegion)
	if !ok {
		if bootstrapImageId != "" {
			// We only support specifying image IDs for providers
			// that use simplestreams for now.
			return nil, errors.NotSupportedf(
				"specifying bootstrap image for %q provider",
				environ.Config().Type(),
			)
		}
		// No region, no metadata.
		return nil, nil
	}
	region, err := hasRegion.Region()
	if err != nil {
		return nil, errors.Trace(err)
	}

	if bootstrapImageId != "" {
		arches := availableTools.Arches()
		if len(arches) != 1 {
			return nil, errors.NotValidf("multiple architectures with bootstrap image")
		}
		allSeries := availableTools.AllSeries()
		if len(allSeries) != 1 {
			return nil, errors.NotValidf("multiple series with bootstrap image")
		}
		seriesVersion, err := series.SeriesVersion(allSeries[0])
		if err != nil {
			return nil, errors.Trace(err)
		}
		// The returned metadata does not have information about the
		// storage or virtualisation type. Any provider that wants to
		// filter on those properties should allow for empty values.
		meta := &imagemetadata.ImageMetadata{
			Id:         bootstrapImageId,
			Arch:       arches[0],
			Version:    seriesVersion,
			RegionName: region.Region,
			Endpoint:   region.Endpoint,
			Stream:     environ.Config().ImageStream(),
		}
		*customImageMetadata = append(*customImageMetadata, meta)
		return []*imagemetadata.ImageMetadata{meta}, nil
	}

	// For providers that support making use of simplestreams
	// image metadata, search public image metadata. We need
	// to pass this onto Bootstrap for selecting images.
	sources, err := environs.ImageMetadataSources(environ)
	if err != nil {
		return nil, errors.Trace(err)
	}
	imageConstraint := imagemetadata.NewImageConstraint(simplestreams.LookupParams{
		CloudSpec: region,
		Series:    availableTools.AllSeries(),
		Arches:    availableTools.Arches(),
		Stream:    environ.Config().ImageStream(),
	})
	publicImageMetadata, _, err := imagemetadata.Fetch(sources, imageConstraint)
	if err != nil {
		return nil, errors.Annotate(err, "searching image metadata")
	}
	return publicImageMetadata, nil
}

// setBootstrapTools returns the newest tools from the given tools list,
// and updates the agent-version configuration attribute.
func setBootstrapTools(environ environs.Environ, possibleTools coretools.List) (*coretools.Tools, error) {
	if len(possibleTools) == 0 {
		return nil, fmt.Errorf("no bootstrap tools available")
	}
	var newVersion version.Number
	newVersion, toolsList := possibleTools.Newest()
	logger.Infof("newest version: %s", newVersion)
	cfg := environ.Config()
	if agentVersion, _ := cfg.AgentVersion(); agentVersion != newVersion {
		cfg, err := cfg.Apply(map[string]interface{}{
			"agent-version": newVersion.String(),
		})
		if err == nil {
			err = environ.SetConfig(cfg)
		}
		if err != nil {
			return nil, fmt.Errorf("failed to update model configuration: %v", err)
		}
	}
	bootstrapVersion := newVersion
	// We should only ever bootstrap the exact same version as the client,
	// or we risk bootstrap incompatibility. We still set agent-version to
	// the newest version, so the agent will immediately upgrade itself.
	if !isCompatibleVersion(newVersion, jujuversion.Current) {
		compatibleVersion, compatibleTools := findCompatibleTools(possibleTools, jujuversion.Current)
		if len(compatibleTools) == 0 {
			logger.Warningf(
				"failed to find %s tools, will attempt to use %s",
				jujuversion.Current, newVersion,
			)
		} else {
			bootstrapVersion, toolsList = compatibleVersion, compatibleTools
		}
	}
	logger.Infof("picked bootstrap tools version: %s", bootstrapVersion)
	return toolsList[0], nil
}

// findCompatibleTools finds tools in the list that have the same major, minor
// and patch level as jujuversion.Current.
//
// Build number is not important to match; uploaded tools will have
// incremented build number, and we want to match them.
func findCompatibleTools(possibleTools coretools.List, version version.Number) (version.Number, coretools.List) {
	var compatibleTools coretools.List
	for _, tools := range possibleTools {
		if isCompatibleVersion(tools.Version.Number, version) {
			compatibleTools = append(compatibleTools, tools)
		}
	}
	return compatibleTools.Newest()
}

func isCompatibleVersion(v1, v2 version.Number) bool {
	v1.Build = 0
	v2.Build = 0
	return v1.Compare(v2) == 0
}

// setPrivateMetadataSources sets the default tools metadata source
// for tools syncing, and adds an image metadata source after verifying
// the contents.
func setPrivateMetadataSources(env environs.Environ, metadataDir string) ([]*imagemetadata.ImageMetadata, error) {
	logger.Infof("Setting default tools and image metadata sources: %s", metadataDir)
	tools.DefaultBaseURL = metadataDir

	imageMetadataDir := filepath.Join(metadataDir, storage.BaseImagesPath)
	if _, err := os.Stat(imageMetadataDir); err != nil {
		if !os.IsNotExist(err) {
			return nil, errors.Annotate(err, "cannot access image metadata")
		}
		return nil, nil
	}

	baseURL := fmt.Sprintf("file://%s", filepath.ToSlash(imageMetadataDir))
	publicKey, _ := simplestreams.UserPublicSigningKey()
	datasource := simplestreams.NewURLSignedDataSource("bootstrap metadata", baseURL, publicKey, utils.NoVerifySSLHostnames, simplestreams.CUSTOM_CLOUD_DATA, false)

	// Read the image metadata, as we'll want to upload it to the environment.
	imageConstraint := imagemetadata.NewImageConstraint(simplestreams.LookupParams{})
	existingMetadata, _, err := imagemetadata.Fetch([]simplestreams.DataSource{datasource}, imageConstraint)
	if err != nil && !errors.IsNotFound(err) {
		return nil, errors.Annotate(err, "cannot read image metadata")
	}

	// Add an image metadata datasource for constraint validation, etc.
	environs.RegisterUserImageDataSourceFunc("bootstrap metadata", func(environs.Environ) (simplestreams.DataSource, error) {
		return datasource, nil
	})
	logger.Infof("custom image metadata added to search path")
	return existingMetadata, nil
}

func validateConstraints(env environs.Environ, cons constraints.Value) error {
	validator, err := env.ConstraintsValidator()
	if err != nil {
		return err
	}
	unsupported, err := validator.Validate(cons)
	if len(unsupported) > 0 {
		logger.Warningf("unsupported constraints: %v", unsupported)
	}
	return err
}

func guiArchive() (*coretools.GUIArchive, error) {
	// TODO frankban: by default the GUI archive must be retrieved from
	// simplestreams. The environment variable is only used temporarily for
	// development purposes. This will be fixed before landing to master.
	path := os.Getenv("JUJU_GUI")
	if path == "" {
		// TODO frankban: implement the simplestreams case.
		// This will be fixed before landing to master.
		return nil, nil
	}
	number, err := guiVersion(path)
	if err != nil {
		return nil, errors.Mask(err)
	}
	hash, size, err := hashAndSize(path)
	if err != nil {
		return nil, errors.Mask(err)
	}
	return &coretools.GUIArchive{
		Version: number,
		URL:     "file://" + filepath.ToSlash(path),
		SHA256:  hash,
		Size:    size,
	}, nil
}

// guiVersion retrieves the GUI version from the juju-gui-* directory included
// in the bz2 archive at the given path.
func guiVersion(path string) (version.Number, error) {
	var number version.Number
	f, err := os.Open(path)
	if err != nil {
		return number, errors.Annotate(err, "cannot open Juju GUI archive")
	}
	defer f.Close()
	prefix := "jujugui-"
	r := tar.NewReader(bzip2.NewReader(f))
	for {
		hdr, err := r.Next()
		if err == io.EOF {
			break
		}
		if err != nil {
			return number, errors.New("cannot read Juju GUI archive")
		}
		info := hdr.FileInfo()
		if !info.IsDir() || !strings.HasPrefix(hdr.Name, prefix) {
			continue
		}
		n := info.Name()[len(prefix):]
		number, err = version.Parse(n)
		if err != nil {
			return number, errors.Errorf("cannot parse version %q", n)
		}
		return number, nil
	}
	return number, errors.New("cannot find Juju GUI version")
}

// hashAndSize calculates and returns the SHA256 hash and the size of the file
// located at the given path.
func hashAndSize(path string) (hash string, size int64, err error) {
	f, err := os.Open(path)
	if err != nil {
		return "", 0, errors.Mask(err)
	}
	defer f.Close()
	h := sha256.New()
	size, err = io.Copy(h, f)
	if err != nil {
		return "", 0, errors.Mask(err)
	}
	return fmt.Sprintf("%x", h.Sum(nil)), size, nil
}<|MERGE_RESOLUTION|>--- conflicted
+++ resolved
@@ -239,9 +239,7 @@
 	}
 	instanceConfig.Tools = selectedTools
 	instanceConfig.CustomImageMetadata = customImageMetadata
-<<<<<<< HEAD
 	instanceConfig.HostedModelConfig = args.HostedModelConfig
-=======
 
 	gui, err := guiArchive()
 	if err != nil {
@@ -252,7 +250,6 @@
 		ctx.Infof("Using Juju GUI %s from %s", gui.Version, gui.URL)
 	}
 
->>>>>>> 172f057b
 	if err := result.Finalize(ctx, instanceConfig); err != nil {
 		return err
 	}
