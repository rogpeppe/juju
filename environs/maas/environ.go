--- conflicted
+++ resolved
@@ -14,12 +14,7 @@
 	"launchpad.net/juju-core/state"
 	"launchpad.net/juju-core/state/api"
 	"launchpad.net/juju-core/state/api/params"
-<<<<<<< HEAD
-	"launchpad.net/juju-core/trivial"
-=======
 	"launchpad.net/juju-core/utils"
-	"launchpad.net/juju-core/version"
->>>>>>> b87d1a36
 	"net/url"
 	"sync"
 	"time"
@@ -92,28 +87,7 @@
 }
 
 // startBootstrapNode starts the juju bootstrap node for this environment.
-<<<<<<< HEAD
 func (env *maasEnviron) startBootstrapNode(cons constraints.Value) (environs.Instance, error) {
-=======
-func (env *maasEnviron) startBootstrapNode(tools *state.Tools, cert, key []byte, password string) (environs.Instance, error) {
-	config, err := environs.BootstrapConfig(env.Provider(), env.Config(), tools)
-	if err != nil {
-		return nil, fmt.Errorf("unable to determine initial configuration: %v", err)
-	}
-	caCert, hasCert := env.Config().CACert()
-	if !hasCert {
-		return nil, fmt.Errorf("no CA certificate in environment configuration")
-	}
-	stateInfo := state.Info{
-		Password: utils.PasswordHash(password),
-		CACert:   caCert,
-	}
-	apiInfo := api.Info{
-		Password: utils.PasswordHash(password),
-		CACert:   caCert,
-	}
-
->>>>>>> b87d1a36
 	// The bootstrap instance gets machine id "0".  This is not related to
 	// instance ids or MAAS system ids.  Juju assigns the machine ID.
 	const machineID = "0"
@@ -262,14 +236,9 @@
 }
 
 // acquireNode allocates a node from the MAAS.
-<<<<<<< HEAD
 func (environ *maasEnviron) acquireNode(cons constraints.Value, possibleTools tools.List) (gomaasapi.MAASObject, *state.Tools, error) {
 	log.Warningf("environs/maas: ignoring constraints %q", cons)
-	retry := trivial.AttemptStrategy{
-=======
-func (environ *maasEnviron) acquireNode() (gomaasapi.MAASObject, error) {
 	retry := utils.AttemptStrategy{
->>>>>>> b87d1a36
 		Total: 5 * time.Second,
 		Delay: 200 * time.Millisecond,
 	}
@@ -296,13 +265,8 @@
 }
 
 // startNode installs and boots a node.
-<<<<<<< HEAD
 func (environ *maasEnviron) startNode(node gomaasapi.MAASObject, series string, userdata []byte) error {
-	retry := trivial.AttemptStrategy{
-=======
-func (environ *maasEnviron) startNode(node gomaasapi.MAASObject, tools *state.Tools, userdata []byte) error {
 	retry := utils.AttemptStrategy{
->>>>>>> b87d1a36
 		Total: 5 * time.Second,
 		Delay: 200 * time.Millisecond,
 	}
