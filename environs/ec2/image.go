// Copyright 2011, 2012, 2013 Canonical Ltd.
// Licensed under the AGPLv3, see LICENCE file for details.

package ec2

import (
	"fmt"
	"launchpad.net/juju-core/environs/imagemetadata"
	"launchpad.net/juju-core/environs/instances"
)

// signedImageDataOnly is defined here to allow tests to override the content.
// If true, only inline PGP signed image metadata will be used.
var signedImageDataOnly = true

// defaultCpuPower is larger the smallest instance's cpuPower, and no larger than
// any other instance type's cpuPower. It is used when no explicit CpuPower
// constraint exists, preventing the smallest instance from being chosen unless
// the user has clearly indicated that they are willing to accept poor performance.
const defaultCpuPower = 100

// findInstanceSpec returns an InstanceSpec satisfying the supplied instanceConstraint.
func findInstanceSpec(baseURLs []string, ic *instances.InstanceConstraint) (*instances.InstanceSpec, error) {
	if ic.Constraints.CpuPower == nil {
		ic.Constraints.CpuPower = instances.CpuPower(defaultCpuPower)
	}
	ec2Region := allRegions[ic.Region]
	imageConstraint := imagemetadata.NewImageConstraint(ic.Region, ec2Region.EC2Endpoint, ic.Series, ic.Arches, "")
	ebs := ebsStorage
	imageConstraint.Storage = &ebs
<<<<<<< HEAD
	matchingImages, err := imagemetadata.GetImageIdMetadata(
		baseURLs, imagemetadata.DefaultIndexPath, &imageConstraint, signedImageDataOnly)
=======
	matchingImages, err := imagemetadata.Fetch(baseURLs, imagemetadata.DefaultIndexPath, &imageConstraint)
>>>>>>> de0cada9
	if err != nil {
		return nil, err
	}
	var images []instances.Image
	for _, imageMetadata := range matchingImages {
		im := *imageMetadata
		images = append(images, instances.Image{
			Id:    im.Id,
			VType: im.VType,
			Arch:  im.Arch,
		})
	}

	// Make a copy of the known EC2 instance types, filling in the cost for the specified region.
	regionCosts := allRegionCosts[ic.Region]
	if len(regionCosts) == 0 && len(allRegionCosts) > 0 {
		return nil, fmt.Errorf("no instance types found in %s", ic.Region)
	}

	var itypesWithCosts []instances.InstanceType
	for _, itype := range allInstanceTypes {
		cost, ok := regionCosts[itype.Name]
		if !ok {
			continue
		}
		itWithCost := itype
		itWithCost.Cost = cost
		itypesWithCosts = append(itypesWithCosts, itWithCost)
	}
	spec, err := instances.FindInstanceSpec(images, ic, itypesWithCosts)
	if err != nil {
		return nil, err
	}
	return spec, nil
}<|MERGE_RESOLUTION|>--- conflicted
+++ resolved
@@ -28,12 +28,8 @@
 	imageConstraint := imagemetadata.NewImageConstraint(ic.Region, ec2Region.EC2Endpoint, ic.Series, ic.Arches, "")
 	ebs := ebsStorage
 	imageConstraint.Storage = &ebs
-<<<<<<< HEAD
-	matchingImages, err := imagemetadata.GetImageIdMetadata(
+	matchingImages, err := imagemetadata.Fetch(
 		baseURLs, imagemetadata.DefaultIndexPath, &imageConstraint, signedImageDataOnly)
-=======
-	matchingImages, err := imagemetadata.Fetch(baseURLs, imagemetadata.DefaultIndexPath, &imageConstraint)
->>>>>>> de0cada9
 	if err != nil {
 		return nil, err
 	}
