// Copyright 2013 Canonical Ltd.
// Licensed under the AGPLv3, see LICENCE file for details.

package azure

import (
	"encoding/base64"

	. "launchpad.net/gocheck"
	"launchpad.net/gwacl"

	"fmt"
	"launchpad.net/juju-core/instance"
	"net/http"
)

type instanceSuite struct{}

var _ = Suite(&instanceSuite{})

// makeHostedServiceDescriptor creates a HostedServiceDescriptor with the
// given service name.
func makeHostedServiceDescriptor(name string) *gwacl.HostedServiceDescriptor {
	labelBase64 := base64.StdEncoding.EncodeToString([]byte("label"))
	return &gwacl.HostedServiceDescriptor{ServiceName: name, Label: labelBase64}
}

func (*instanceSuite) TestId(c *C) {
	serviceName := "test-name"
	testService := makeHostedServiceDescriptor(serviceName)
	azInstance := azureInstance{*testService, nil}
	c.Check(azInstance.Id(), Equals, instance.Id(serviceName))
}

func (*instanceSuite) TestDNSName(c *C) {
	// An instance's DNS name is computed from its hosted-service name.
	host := "hostname"
	testService := makeHostedServiceDescriptor(host)
	azInstance := azureInstance{*testService, nil}
	dnsName, err := azInstance.DNSName()
	c.Assert(err, IsNil)
	c.Check(dnsName, Equals, host+"."+AZURE_DOMAIN_NAME)
}

func (*instanceSuite) TestWaitDNSName(c *C) {
	// An Azure instance gets its DNS name immediately, so there's no
	// waiting involved.
	host := "hostname"
	testService := makeHostedServiceDescriptor(host)
	azInstance := azureInstance{*testService, nil}
	dnsName, err := azInstance.WaitDNSName()
	c.Assert(err, IsNil)
	c.Check(dnsName, Equals, host+"."+AZURE_DOMAIN_NAME)
}

func makeRole(name string, endpoints ...gwacl.InputEndpoint) gwacl.Role {
	return gwacl.Role{
		RoleName: name,
		ConfigurationSets: []gwacl.ConfigurationSet{
			{
				ConfigurationSetType: gwacl.CONFIG_SET_NETWORK,
				InputEndpoints:       &endpoints,
			},
		},
	}
}

func makeDeployment(name string, roles ...gwacl.Role) gwacl.Deployment {
	return gwacl.Deployment{
		Name:     name,
		RoleList: roles,
	}
}

func makeInputEndpoint(port int, protocol string) gwacl.InputEndpoint {
	return gwacl.InputEndpoint{
		LocalPort: port,
		Name:      fmt.Sprintf("%s%d", protocol, port),
		Port:      port,
		Protocol:  protocol,
	}
}

func serialize(c *C, object gwacl.AzureObject) []byte {
	xml, err := object.Serialize()
	c.Assert(err, IsNil)
	return []byte(xml)
}

<<<<<<< HEAD
func preparePortChangeConversation(
	c *C, service *gwacl.HostedServiceDescriptor,
	deployments ...gwacl.Deployment) []gwacl.DispatcherResponse {
	// Construct the series of responses to expected requests.
=======
func (*instanceSuite) TestOpenPorts(c *C) {
	service := makeHostedServiceDescriptor("service-name")
	deployments := []gwacl.Deployment{
		makeDeployment("deployment-one", makeRole("role-one"), makeRole("role-two")),
		makeDeployment("deployment-two", makeRole("role-three")),
	}
>>>>>>> 172e01fd
	responses := []gwacl.DispatcherResponse{
		// First, GetHostedServiceProperties
		gwacl.NewDispatcherResponse(
			serialize(c, &gwacl.HostedService{
				Deployments:             deployments,
				HostedServiceDescriptor: *service,
				XMLNS: gwacl.XMLNS,
			}),
			http.StatusOK, nil),
	}
	for _, deployment := range deployments {
		for _, role := range deployment.RoleList {
			// GetRole returns a PersistentVMRole.
			persistentRole := &gwacl.PersistentVMRole{
				XMLNS:             gwacl.XMLNS,
				RoleName:          role.RoleName,
				ConfigurationSets: role.ConfigurationSets,
			}
			responses = append(responses, gwacl.NewDispatcherResponse(
				serialize(c, persistentRole), http.StatusOK, nil))
			// UpdateRole expects a 200 response, that's all.
			responses = append(responses,
				gwacl.NewDispatcherResponse(nil, http.StatusOK, nil))
		}
	}
	return responses
}

// point is 1-indexed; it represents which request should fail.
func failPortChangeConversationAt(point int, responses []gwacl.DispatcherResponse) {
	responses[point-1] = gwacl.NewDispatcherResponse(
		nil, http.StatusInternalServerError, nil)
}

type expectedRequest struct {
	method     string
	urlpattern string
}

func assertPortChangeConversation(c *C, record []*gwacl.X509Request, expected []expectedRequest) {
	c.Assert(record, HasLen, len(expected))
	for index, request := range record {
		c.Check(request.Method, Equals, expected[index].method)
		c.Check(request.URL, Matches, expected[index].urlpattern)
	}
}

func (*StorageSuite) TestOpenPorts(c *C) {
	service := makeHostedServiceDescriptor("service-name")
	responses := preparePortChangeConversation(c, service,
		makeDeployment("deployment-one",
			makeRole("role-one"), makeRole("role-two")),
		makeDeployment("deployment-two",
			makeRole("role-three")))
	record := gwacl.PatchManagementAPIResponses(responses)
	azInstance := azureInstance{*service, makeEnviron(c)}

	err := azInstance.OpenPorts("machine-id", []instance.Port{
		{"tcp", 79}, {"tcp", 587}, {"udp", 9},
	})

	c.Assert(err, IsNil)
	assertPortChangeConversation(c, *record, []expectedRequest{
		{"GET", ".*/services/hostedservices/service-name[?].*"},   // GetHostedServiceProperties
		{"GET", ".*/deployments/deployment-one/roles/role-one"},   // GetRole
		{"PUT", ".*/deployments/deployment-one/roles/role-one"},   // UpdateRole
		{"GET", ".*/deployments/deployment-one/roles/role-two"},   // GetRole
		{"PUT", ".*/deployments/deployment-one/roles/role-two"},   // UpdateRole
		{"GET", ".*/deployments/deployment-two/roles/role-three"}, // GetRole
		{"PUT", ".*/deployments/deployment-two/roles/role-three"}, // UpdateRole
	})

	// A representative UpdateRole payload includes configuration for the
	// ports requested.
	role := &gwacl.PersistentVMRole{}
	err = role.Deserialize((*record)[2].Payload)
	c.Assert(err, IsNil)
	c.Check(
		*(role.ConfigurationSets[0].InputEndpoints),
		DeepEquals, []gwacl.InputEndpoint{
			makeInputEndpoint(79, "tcp"),
			makeInputEndpoint(587, "tcp"),
			makeInputEndpoint(9, "udp"),
		})
}

func (*instanceSuite) TestOpenPortsFailsWhenUnableToGetServiceProperties(c *C) {
	service := makeHostedServiceDescriptor("service-name")
	responses := []gwacl.DispatcherResponse{
		// GetHostedServiceProperties breaks.
		gwacl.NewDispatcherResponse(nil, http.StatusInternalServerError, nil),
	}
	record := gwacl.PatchManagementAPIResponses(responses)
	azInstance := azureInstance{*service, makeEnviron(c)}

	err := azInstance.OpenPorts("machine-id", []instance.Port{
		{"tcp", 79}, {"tcp", 587}, {"udp", 9},
	})

	c.Check(err, ErrorMatches, "GET request failed [(]500: Internal Server Error[)]")
	c.Check(*record, HasLen, 1)
}

func (*instanceSuite) TestOpenPortsFailsWhenUnableToGetRole(c *C) {
	service := makeHostedServiceDescriptor("service-name")
	responses := preparePortChangeConversation(c, service,
		makeDeployment("deployment-one", makeRole("role-one")))
	failPortChangeConversationAt(2, responses) // 2nd request, GetRole
	record := gwacl.PatchManagementAPIResponses(responses)
	azInstance := azureInstance{*service, makeEnviron(c)}

	err := azInstance.OpenPorts("machine-id", []instance.Port{
		{"tcp", 79}, {"tcp", 587}, {"udp", 9},
	})

	c.Check(err, ErrorMatches, "GET request failed [(]500: Internal Server Error[)]")
	c.Check(*record, HasLen, 2)
}

func (*instanceSuite) TestOpenPortsFailsWhenUnableToUpdateRole(c *C) {
	service := makeHostedServiceDescriptor("service-name")
	responses := preparePortChangeConversation(c, service,
		makeDeployment("deployment-one", makeRole("role-one")))
	failPortChangeConversationAt(3, responses) // 3rd request, UpdateRole
	record := gwacl.PatchManagementAPIResponses(responses)
	azInstance := azureInstance{*service, makeEnviron(c)}

	err := azInstance.OpenPorts("machine-id", []instance.Port{
		{"tcp", 79}, {"tcp", 587}, {"udp", 9},
	})

	c.Check(err, ErrorMatches, "PUT request failed [(]500: Internal Server Error[)]")
	c.Check(*record, HasLen, 3)
}

func (*StorageSuite) TestClosePorts(c *C) {
	service := makeHostedServiceDescriptor("service-name")
	responses := preparePortChangeConversation(c, service,
		makeDeployment("deployment-one",
			makeRole("role-one",
				makeInputEndpoint(587, "tcp"),
			),
			makeRole("role-two",
				makeInputEndpoint(79, "tcp"),
				makeInputEndpoint(9, "udp"),
			)),
		makeDeployment("deployment-two",
			makeRole("role-three",
				makeInputEndpoint(9, "tcp"),
				makeInputEndpoint(9, "udp"),
			)))
	record := gwacl.PatchManagementAPIResponses(responses)
	azInstance := azureInstance{*service, makeEnviron(c)}

	err := azInstance.ClosePorts("machine-id",
		[]instance.Port{{"tcp", 587}, {"udp", 9}})

	c.Assert(err, IsNil)
	assertPortChangeConversation(c, *record, []expectedRequest{
		{"GET", ".*/services/hostedservices/service-name[?].*"},   // GetHostedServiceProperties
		{"GET", ".*/deployments/deployment-one/roles/role-one"},   // GetRole
		{"PUT", ".*/deployments/deployment-one/roles/role-one"},   // UpdateRole
		{"GET", ".*/deployments/deployment-one/roles/role-two"},   // GetRole
		{"PUT", ".*/deployments/deployment-one/roles/role-two"},   // UpdateRole
		{"GET", ".*/deployments/deployment-two/roles/role-three"}, // GetRole
		{"PUT", ".*/deployments/deployment-two/roles/role-three"}, // UpdateRole
	})

	// The first UpdateRole removes all endpoints from the role's
	// configuration.
	roleOne := &gwacl.PersistentVMRole{}
	err = roleOne.Deserialize((*record)[2].Payload)
	c.Assert(err, IsNil)
	c.Check(roleOne.ConfigurationSets[0].InputEndpoints, IsNil)

	// The second UpdateRole removes all but 79/TCP.
	roleTwo := &gwacl.PersistentVMRole{}
	err = roleTwo.Deserialize((*record)[4].Payload)
	c.Assert(err, IsNil)
	c.Check(roleTwo.ConfigurationSets[0].InputEndpoints, DeepEquals,
		&[]gwacl.InputEndpoint{makeInputEndpoint(79, "tcp")})

	// The third UpdateRole removes all but 9/TCP.
	roleThree := &gwacl.PersistentVMRole{}
	err = roleThree.Deserialize((*record)[6].Payload)
	c.Assert(err, IsNil)
	c.Check(roleThree.ConfigurationSets[0].InputEndpoints, DeepEquals,
		&[]gwacl.InputEndpoint{makeInputEndpoint(9, "tcp")})
}

func (*StorageSuite) TestClosePortsFailsWhenUnableToGetServiceProperties(c *C) {
	service := makeHostedServiceDescriptor("service-name")
	responses := []gwacl.DispatcherResponse{
		// GetHostedServiceProperties breaks.
		gwacl.NewDispatcherResponse(nil, http.StatusInternalServerError, nil),
	}
	record := gwacl.PatchManagementAPIResponses(responses)
	azInstance := azureInstance{*service, makeEnviron(c)}

	err := azInstance.ClosePorts("machine-id", []instance.Port{
		{"tcp", 79}, {"tcp", 587}, {"udp", 9},
	})

	c.Check(err, ErrorMatches, "GET request failed [(]500: Internal Server Error[)]")
	c.Check(*record, HasLen, 1)
}

func (*StorageSuite) TestClosePortsFailsWhenUnableToGetRole(c *C) {
	service := makeHostedServiceDescriptor("service-name")
	responses := preparePortChangeConversation(c, service,
		makeDeployment("deployment-one", makeRole("role-one")))
	failPortChangeConversationAt(2, responses) // 2nd request, GetRole
	record := gwacl.PatchManagementAPIResponses(responses)
	azInstance := azureInstance{*service, makeEnviron(c)}

	err := azInstance.ClosePorts("machine-id", []instance.Port{
		{"tcp", 79}, {"tcp", 587}, {"udp", 9},
	})

	c.Check(err, ErrorMatches, "GET request failed [(]500: Internal Server Error[)]")
	c.Check(*record, HasLen, 2)
}

func (*StorageSuite) TestClosePortsFailsWhenUnableToUpdateRole(c *C) {
	service := makeHostedServiceDescriptor("service-name")
	responses := preparePortChangeConversation(c, service,
		makeDeployment("deployment-one", makeRole("role-one")))
	failPortChangeConversationAt(3, responses) // 3rd request, UpdateRole
	record := gwacl.PatchManagementAPIResponses(responses)
	azInstance := azureInstance{*service, makeEnviron(c)}

	err := azInstance.ClosePorts("machine-id", []instance.Port{
		{"tcp", 79}, {"tcp", 587}, {"udp", 9},
	})

	c.Check(err, ErrorMatches, "PUT request failed [(]500: Internal Server Error[)]")
	c.Check(*record, HasLen, 3)
}<|MERGE_RESOLUTION|>--- conflicted
+++ resolved
@@ -87,19 +87,10 @@
 	return []byte(xml)
 }
 
-<<<<<<< HEAD
 func preparePortChangeConversation(
 	c *C, service *gwacl.HostedServiceDescriptor,
 	deployments ...gwacl.Deployment) []gwacl.DispatcherResponse {
 	// Construct the series of responses to expected requests.
-=======
-func (*instanceSuite) TestOpenPorts(c *C) {
-	service := makeHostedServiceDescriptor("service-name")
-	deployments := []gwacl.Deployment{
-		makeDeployment("deployment-one", makeRole("role-one"), makeRole("role-two")),
-		makeDeployment("deployment-two", makeRole("role-three")),
-	}
->>>>>>> 172e01fd
 	responses := []gwacl.DispatcherResponse{
 		// First, GetHostedServiceProperties
 		gwacl.NewDispatcherResponse(
