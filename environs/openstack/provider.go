--- conflicted
+++ resolved
@@ -465,29 +465,8 @@
 
 func (e *environ) Bootstrap(cons constraints.Value) error {
 	log.Infof("environs/openstack: bootstrapping environment %q", e.name)
-<<<<<<< HEAD
 
 	if err := environs.VerifyBootstrapInit(e, shortAttempt); err != nil {
-=======
-	// If the state file exists, it might actually have just been
-	// removed by Destroy, and eventual consistency has not caught
-	// up yet, so we retry to verify if that is happening.
-	var err error
-	for a := shortAttempt.Start(); a.Next(); {
-		_, err = environs.LoadState(e.Storage())
-		if err != nil {
-			break
-		}
-	}
-	if err == nil {
-		return fmt.Errorf("environment is already bootstrapped")
-	}
-	if !coreerrors.IsNotFoundError(err) {
-		return fmt.Errorf("cannot query old bootstrap state: %v", err)
-	}
-	err = environs.VerifyStorage(e.Storage())
-	if err != nil {
->>>>>>> 0738ac4c
 		return err
 	}
 
