--- conflicted
+++ resolved
@@ -28,8 +28,13 @@
 // The sources are configured to use retries according to the value of allowRetry.
 func GetMetadataSourcesWithRetries(env environs.ConfigGetter, allowRetry bool) ([]simplestreams.DataSource, error) {
 	var sources []simplestreams.DataSource
-	if userURL, ok := env.Config().ToolsURL(); ok {
-		sources = append(sources, simplestreams.NewURLDataSource(userURL))
+	config := env.Config()
+	if userURL, ok := config.ToolsURL(); ok {
+		verify := simplestreams.VerifySSLHostnames
+		if !config.SSLHostnameVerification() {
+			verify = simplestreams.NoVerifySSLHostnames
+		}
+		sources = append(sources, simplestreams.NewURLDataSource(userURL, verify))
 	}
 	if custom, ok := env.(SupportsCustomSources); ok {
 		customSources, err := custom.GetToolsSources()
@@ -38,17 +43,6 @@
 		}
 		sources = append(sources, customSources...)
 	}
-<<<<<<< HEAD
-	config := env.Config()
-	if userURL, ok := config.ToolsURL(); ok {
-		verify := simplestreams.VerifySSLHostnames
-		if !config.SSLHostnameVerification() {
-			verify = simplestreams.NoVerifySSLHostnames
-		}
-		sources = append(sources, simplestreams.NewURLDataSource(userURL, verify))
-	}
-=======
->>>>>>> f1ae7664
 
 	if DefaultBaseURL != "" {
 		sources = append(sources, simplestreams.NewURLDataSource(DefaultBaseURL, simplestreams.VerifySSLHostnames))
