--- conflicted
+++ resolved
@@ -11,17 +11,13 @@
 
 	"launchpad.net/goyaml"
 
-<<<<<<< HEAD
 	"launchpad.net/juju-core/environs/config"
-	"launchpad.net/juju-core/environs"
-=======
->>>>>>> 9e7551e1
 	"launchpad.net/juju-core/errors"
 )
 
 // Default returns disk-based environment config storage
 // rooted at JujuHome.
-func Default() (environs.ConfigStorage, error) {
+func Default() (Storage, error) {
 	return NewDisk(config.JujuHome())
 }
 
