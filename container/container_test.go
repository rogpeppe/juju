--- conflicted
+++ resolved
@@ -54,22 +54,14 @@
 		InitDir: initDir,
 	}
 
-<<<<<<< HEAD
 	info := &state.Info{
 		Addrs: []string{"a", "b"},
 	}
 
-	err = container.Deploy(cfg, unit, info, tools)
+	err = cont.Deploy(cfg, unit, info, tools)
 	c.Assert(err, ErrorMatches, `(.|\n)+Unknown job(.|\n)+`)
 
-	upstartScript := filepath.Join(cfg.InitDir, "juju-unit-dummy-0.conf")
-=======
-	err = cont.Deploy(unit)
-	c.Assert(err, ErrorMatches, `(.|\n)+Unknown job(.|\n)+`)
-
-	unitName := "juju-agent-dummy-0"
-	upstartScript := filepath.Join(cont.InitDir, unitName+".conf")
->>>>>>> a40b84e4
+	upstartScript := filepath.Join(cont.InitDir, "juju-unit-dummy-0.conf")
 
 	data, err := ioutil.ReadFile(upstartScript)
 	c.Assert(err, IsNil)
@@ -84,12 +76,7 @@
 	// We can't check that the unit directory is created, because
 	// it is removed when the call to Deploy fails, but
 	// we can check that it is removed.
-<<<<<<< HEAD
-	unitDir := filepath.Join(cfg.DataDir, "agents", "unit-dummy-0")
-=======
-
-	unitDir := filepath.Join(cont.DataDir, "units", "dummy-0")
->>>>>>> a40b84e4
+	unitDir := filepath.Join(cont.DataDir, "agents", "unit-dummy-0")
 	err = os.MkdirAll(filepath.Join(unitDir, "foo"), 0777)
 	c.Assert(err, IsNil)
 
