--- conflicted
+++ resolved
@@ -4,12 +4,8 @@
 package reboot_test
 
 import (
-<<<<<<< HEAD
-=======
-	stdtesting "testing"
 	"time"
 
->>>>>>> 598bc41f
 	jc "github.com/juju/testing/checkers"
 	"github.com/juju/utils"
 	"github.com/juju/utils/clock"
@@ -79,22 +75,14 @@
 }
 
 func (s *rebootSuite) TestStartStop(c *gc.C) {
-<<<<<<< HEAD
-	worker, err := reboot.NewReboot(s.rebootState, s.lock)
-=======
 	worker, err := reboot.NewReboot(s.rebootState, s.AgentConfigForTag(c, s.machine.Tag()), s.lockName, s.clock)
->>>>>>> 598bc41f
 	c.Assert(err, jc.ErrorIsNil)
 	worker.Kill()
 	c.Assert(worker.Wait(), gc.IsNil)
 }
 
 func (s *rebootSuite) TestWorkerCatchesRebootEvent(c *gc.C) {
-<<<<<<< HEAD
-	wrk, err := reboot.NewReboot(s.rebootState, s.lock)
-=======
 	wrk, err := reboot.NewReboot(s.rebootState, s.AgentConfigForTag(c, s.machine.Tag()), s.lockName, s.clock)
->>>>>>> 598bc41f
 	c.Assert(err, jc.ErrorIsNil)
 	err = s.rebootState.RequestReboot()
 	c.Assert(err, jc.ErrorIsNil)
@@ -102,31 +90,17 @@
 }
 
 func (s *rebootSuite) TestContainerCatchesParentFlag(c *gc.C) {
-<<<<<<< HEAD
-	wrk, err := reboot.NewReboot(s.ctRebootState, s.lock)
-=======
 	wrk, err := reboot.NewReboot(s.ctRebootState, s.AgentConfigForTag(c, s.ct.Tag()), s.lockName, s.clock)
->>>>>>> 598bc41f
 	c.Assert(err, jc.ErrorIsNil)
 	err = s.rebootState.RequestReboot()
 	c.Assert(err, jc.ErrorIsNil)
 	c.Assert(wrk.Wait(), gc.Equals, worker.ErrShutdownMachine)
 }
 
-<<<<<<< HEAD
-func (s *rebootSuite) TestCleanupIsDoneOnBoot(c *gc.C) {
-	s.lock.Lock(reboot.RebootMessage)
-
-	wrk, err := reboot.NewReboot(s.rebootState, s.lock)
-	c.Assert(err, jc.ErrorIsNil)
-	wrk.Kill()
-	c.Assert(wrk.Wait(), gc.IsNil)
-=======
 type fakeClock struct {
 	clock.Clock
 	delay time.Duration
 }
->>>>>>> 598bc41f
 
 func (f *fakeClock) After(time.Duration) <-chan time.Time {
 	return time.After(f.delay)
