// Copyright 2012, 2013 Canonical Ltd.
// Licensed under the AGPLv3, see LICENCE file for details.

package provisioner

import (
	"fmt"
	"os"
	"sync/atomic"
	"time"

	"github.com/juju/errors"
	"github.com/juju/loggo"
	"gopkg.in/juju/names.v2"
	"gopkg.in/juju/worker.v1"

	"github.com/juju/juju/agent"
	"github.com/juju/juju/api/common"
	apiprovisioner "github.com/juju/juju/api/provisioner"
	"github.com/juju/juju/apiserver/params"
	"github.com/juju/juju/container"
	"github.com/juju/juju/container/factory"
	"github.com/juju/juju/container/kvm"
	"github.com/juju/juju/container/lxd"
	"github.com/juju/juju/core/machinelock"
	"github.com/juju/juju/environs"
	"github.com/juju/juju/instance"
	"github.com/juju/juju/network"
	"github.com/juju/juju/state"
	"github.com/juju/juju/watcher"
	workercommon "github.com/juju/juju/worker/common"
)

var (
	systemNetworkInterfacesFile = "/etc/network/interfaces"
	systemSbinIfup              = "/sbin/ifup"
	systemNetplanDirectory      = "/etc/netplan"
	activateBridgesTimeout      = 5 * time.Minute
)

// ContainerSetup is a StringsWatchHandler that is notified when containers
// are created on the given machine. It will set up the machine to be able
// to create containers and start a suitable provisioner.
type ContainerSetup struct {
	runner              *worker.Runner
	supportedContainers []instance.ContainerType
	provisioner         *apiprovisioner.State
	machine             *apiprovisioner.Machine
	config              agent.Config
	machineLock         machinelock.Lock

	// Save the workerName so the worker thread can be stopped.
	workerName string
	// setupDone[containerType] is non zero if the container setup has been
	// invoked for that container type.
	setupDone map[instance.ContainerType]*int32
	// The number of provisioners started. Once all necessary provisioners have
	// been started, the container watcher can be stopped.
	numberProvisioners int32
	credentialAPI      workercommon.CredentialAPI
	getNetConfig       func(common.NetworkConfigSource) ([]params.NetworkConfig, error)
}

// ContainerSetupParams are used to initialise a container setup handler.
type ContainerSetupParams struct {
	Runner              *worker.Runner
	WorkerName          string
	SupportedContainers []instance.ContainerType
	Machine             *apiprovisioner.Machine
	Provisioner         *apiprovisioner.State
	Config              agent.Config
<<<<<<< HEAD
	InitLockName        string
	CredentialAPI       workercommon.CredentialAPI
=======
	MachineLock         machinelock.Lock
>>>>>>> a07d0b16
}

// NewContainerSetupHandler returns a StringsWatchHandler which is notified
// when containers are created on the given machine.
func NewContainerSetupHandler(params ContainerSetupParams) watcher.StringsHandler {
	return &ContainerSetup{
		runner:              params.Runner,
		machine:             params.Machine,
		supportedContainers: params.SupportedContainers,
		provisioner:         params.Provisioner,
		config:              params.Config,
		workerName:          params.WorkerName,
<<<<<<< HEAD
		initLockName:        params.InitLockName,
		credentialAPI:       params.CredentialAPI,
		getNetConfig:        common.GetObservedNetworkConfig,
=======
		machineLock:         params.MachineLock,
>>>>>>> a07d0b16
	}
}

// SetUp is defined on the StringsWatchHandler interface.
func (cs *ContainerSetup) SetUp() (watcher watcher.StringsWatcher, err error) {
	// Set up the semaphores for each container type.
	cs.setupDone = make(map[instance.ContainerType]*int32, len(instance.ContainerTypes))
	for _, containerType := range instance.ContainerTypes {
		zero := int32(0)
		cs.setupDone[containerType] = &zero
	}
	// Listen to all container lifecycle events on our machine.
	if watcher, err = cs.machine.WatchAllContainers(); err != nil {
		return nil, err
	}
	return watcher, nil
}

// Handle is called whenever containers change on the machine being watched.
// Machines start out with no containers so the first time Handle is called,
// it will be because a container has been added.
func (cs *ContainerSetup) Handle(abort <-chan struct{}, containerIds []string) (resultError error) {
	// Consume the initial watcher event.
	if len(containerIds) == 0 {
		return nil
	}

	logger.Infof("initial container setup with ids: %v", containerIds)
	for _, id := range containerIds {
		containerType := state.ContainerTypeFromId(id)
		// If this container type has been dealt with, do nothing.
		if atomic.LoadInt32(cs.setupDone[containerType]) != 0 {
			continue
		}
		if err := cs.initialiseAndStartProvisioner(abort, containerType); err != nil {
			logger.Errorf("starting container provisioner for %v: %v", containerType, err)
			// Just because dealing with one type of container fails, we won't
			// exit the entire function because we still want to try and start
			// other container types. So we take note of and return the first
			// such error.
			if resultError == nil {
				resultError = err
			}
		}
	}
	return resultError
}

func (cs *ContainerSetup) initialiseAndStartProvisioner(
	abort <-chan struct{}, containerType instance.ContainerType,
) (resultError error) {
	// Flag that this container type has been handled.
	atomic.StoreInt32(cs.setupDone[containerType], 1)

	defer func() {
		if resultError != nil {
			logger.Warningf("not stopping machine agent container watcher due to error: %v", resultError)
			return
		}
		if atomic.AddInt32(&cs.numberProvisioners, 1) == int32(len(cs.supportedContainers)) {
			// We only care about the initial container creation.
			// This worker has done its job so stop it.
			// We do not expect there will be an error, and there's not much we can do anyway.
			if err := cs.runner.StopWorker(cs.workerName); err != nil {
				logger.Warningf("stopping machine agent container watcher: %v", err)
			}
		}
	}()

	logger.Debugf("setup and start provisioner for %s containers", containerType)

	// Do an early check.
	if containerType != instance.LXD && containerType != instance.KVM {
		return fmt.Errorf("unknown container type: %v", containerType)
	}

	// Get the container manager config before other initialisation,
	// so we know if there are issues with host machine config.
	managerConfig, err := cs.getManagerConfig(containerType)
	if err != nil {
		return errors.Annotate(err, "generating container manager config")
	}

	if err := cs.initContainerDependencies(abort, containerType); err != nil {
		return errors.Annotate(err, "setting up container dependencies on host machine")
	}

	toolsFinder := getToolsFinder(cs.provisioner)
	broker, err := cs.getContainerBroker(containerType, toolsFinder, managerConfig)
	if err != nil {
		return errors.Annotate(err, "initialising container infrastructure on host machine")
	}

	return StartProvisioner(
		cs.runner,
		containerType,
		cs.provisioner,
		cs.config,
		broker,
		toolsFinder,
		getDistributionGroupFinder(cs.provisioner),
		cs.credentialAPI,
	)
}

<<<<<<< HEAD
// getManagerConfig gets gets container manager config from the provisioner,
// then decorates it with the host machine availability zone before returning.
func (cs *ContainerSetup) getManagerConfig(containerType instance.ContainerType) (container.ManagerConfig, error) {
	managerConfig, err := containerManagerConfig(containerType, cs.provisioner)
	if err != nil {
		return nil, errors.Trace(err)
	}

	availabilityZone, err := cs.machine.AvailabilityZone()
	if err != nil {
		return nil, errors.Trace(err)
	}
	managerConfig[container.ConfigAvailabilityZone] = availabilityZone

	return managerConfig, nil
}

// initContainerDependencies ensures that the host machine is set-up to manage
// containers of the input type.
func (cs *ContainerSetup) initContainerDependencies(abort <-chan struct{}, containerType instance.ContainerType) error {
	series, err := cs.machine.Series()
	if err != nil {
		return errors.Trace(err)
	}
	initialiser := getContainerInitialiser(containerType, series)

	logger.Debugf("running initialiser for %s containers, acquiring lock %q", containerType, cs.initLockName)
	releaser, err := cs.acquireLock(abort)
=======
// acquireLock tries to grab the machine lock (initLockName), and either
// returns it in a locked state, or returns an error.
func (cs *ContainerSetup) acquireLock(comment string, abort <-chan struct{}) (func(), error) {
	spec := machinelock.Spec{
		Cancel:  abort,
		Worker:  "provisioner",
		Comment: comment,
	}
	return cs.machineLock.Acquire(spec)
}

// runInitialiser runs the container initialiser with the initialisation hook held.
func (cs *ContainerSetup) runInitialiser(abort <-chan struct{}, containerType instance.ContainerType, initialiser container.Initialiser) error {
	logger.Debugf("running initialiser for %s containers", containerType)
	releaser, err := cs.acquireLock(fmt.Sprintf("%s container initialisation", containerType), abort)
>>>>>>> a07d0b16
	if err != nil {
		return errors.Annotate(err, "failed to acquire initialization lock")
	}
	defer releaser()

	if err := initialiser.Initialise(); err != nil {
		return errors.Trace(err)
	}

	// At this point, Initialiser likely has changed host network information,
	// so re-probe to have an accurate view.
	observedConfig, err := cs.observeNetwork()
	if err != nil {
		return errors.Annotate(err, "cannot discover observed network config")
	}
	if len(observedConfig) > 0 {
		machineTag := cs.machine.MachineTag()
		logger.Tracef("updating observed network config for %q %s containers to %#v",
			machineTag, containerType, observedConfig)
		if err := cs.provisioner.SetHostMachineNetworkConfig(machineTag, observedConfig); err != nil {
			return errors.Trace(err)
		}
	}

	return nil
}

// acquireLock tries to grab the machine lock (initLockName), and either
// returns it in a locked state, or returns an error.
func (cs *ContainerSetup) acquireLock(abort <-chan struct{}) (mutex.Releaser, error) {
	spec := mutex.Spec{
		Name:  cs.initLockName,
		Clock: clock.WallClock,
		// If we don't get the lock straight away, there is no point trying
		// multiple times per second for an operation that is likely to take
		// multiple seconds.
		Delay:  time.Second,
		Cancel: abort,
	}
	return mutex.Acquire(spec)
}

func (cs *ContainerSetup) observeNetwork() ([]params.NetworkConfig, error) {
	return cs.getNetConfig(common.DefaultNetworkConfigSource())
}

func defaultBridger() (network.Bridger, error) {
	if _, err := os.Stat(systemSbinIfup); err == nil {
		return network.DefaultEtcNetworkInterfacesBridger(activateBridgesTimeout, systemNetworkInterfacesFile)
	} else {
		return network.DefaultNetplanBridger(activateBridgesTimeout, systemNetplanDirectory)
	}
}

func (cs *ContainerSetup) prepareHost(containerTag names.MachineTag, log loggo.Logger) error {
	preparer := NewHostPreparer(HostPreparerParams{
		API:                cs.provisioner,
<<<<<<< HEAD
		ObserveNetworkFunc: cs.observeNetwork,
		LockName:           cs.initLockName,
=======
		ObserveNetworkFunc: observeNetwork,
>>>>>>> a07d0b16
		AcquireLockFunc:    cs.acquireLock,
		CreateBridger:      defaultBridger,
		// TODO(jam): 2017-02-08 figure out how to thread catacomb.Dying() into
		// this function, so that we can stop trying to acquire the lock if we
		// are stopping.
		AbortChan:  nil,
		MachineTag: cs.machine.MachineTag(),
		Logger:     log,
	})
	return preparer.Prepare(containerTag)
}

// getContainerArtifacts returns type-specific interfaces for
// managing containers.
func (cs *ContainerSetup) getContainerBroker(
	containerType instance.ContainerType, toolsFinder ToolsFinder, managerConfig container.ManagerConfig,
) (environs.InstanceBroker, error) {
	manager, err := factory.NewContainerManager(containerType, managerConfig)
	if err != nil {
		return nil, errors.Trace(err)
	}

	newBroker := NewKVMBroker
	if containerType == instance.LXD {
		newBroker = NewLXDBroker
	}
	broker, err := newBroker(cs.prepareHost, cs.provisioner, manager, cs.config)
	if err != nil {
		logger.Errorf("failed to create new %s broker", containerType)
		return nil, errors.Trace(err)
	}

	return broker, nil
}

// TearDown is defined on the StringsWatchHandler interface. NoOp here.
func (cs *ContainerSetup) TearDown() error {
	return nil
}

// getContainerInitialiser exists to patch out in tests.
var getContainerInitialiser = func(ct instance.ContainerType, series string) container.Initialiser {
	if ct == instance.LXD {
		return lxd.NewContainerInitialiser(series)
	}
	return kvm.NewContainerInitialiser()
}

func containerManagerConfig(
	containerType instance.ContainerType, provisioner *apiprovisioner.State,
) (container.ManagerConfig, error) {
	// Ask the provisioner for the container manager configuration.
	managerConfigResult, err := provisioner.ContainerManagerConfig(
		params.ContainerManagerConfigParams{Type: containerType},
	)
	if err != nil {
		return nil, errors.Trace(err)
	}
	managerConfig := container.ManagerConfig(managerConfigResult.ManagerConfig)
	return managerConfig, nil
}

// Override for testing.
var StartProvisioner = startProvisionerWorker

// startProvisionerWorker kicks off a provisioner task responsible for creating
// containers of the specified type on the machine.
func startProvisionerWorker(
	runner *worker.Runner,
	containerType instance.ContainerType,
	provisioner *apiprovisioner.State,
	config agent.Config,
	broker environs.InstanceBroker,
	toolsFinder ToolsFinder,
	distributionGroupFinder DistributionGroupFinder,
	credentialAPI workercommon.CredentialAPI,
) error {

	workerName := fmt.Sprintf("%s-provisioner", containerType)
	// The provisioner task is created after a container record has
	// already been added to the machine. It will see that the
	// container does not have an instance yet and create one.
	return runner.StartWorker(workerName, func() (worker.Worker, error) {
		w, err := NewContainerProvisioner(containerType,
			provisioner,
			config,
			broker,
			toolsFinder,
			distributionGroupFinder,
			credentialAPI,
		)
		if err != nil {
			return nil, errors.Trace(err)
		}
		return w, nil
	})
}<|MERGE_RESOLUTION|>--- conflicted
+++ resolved
@@ -69,12 +69,8 @@
 	Machine             *apiprovisioner.Machine
 	Provisioner         *apiprovisioner.State
 	Config              agent.Config
-<<<<<<< HEAD
-	InitLockName        string
+	MachineLock         machinelock.Lock
 	CredentialAPI       workercommon.CredentialAPI
-=======
-	MachineLock         machinelock.Lock
->>>>>>> a07d0b16
 }
 
 // NewContainerSetupHandler returns a StringsWatchHandler which is notified
@@ -87,13 +83,9 @@
 		provisioner:         params.Provisioner,
 		config:              params.Config,
 		workerName:          params.WorkerName,
-<<<<<<< HEAD
-		initLockName:        params.InitLockName,
+		machineLock:         params.MachineLock,
 		credentialAPI:       params.CredentialAPI,
 		getNetConfig:        common.GetObservedNetworkConfig,
-=======
-		machineLock:         params.MachineLock,
->>>>>>> a07d0b16
 	}
 }
 
@@ -199,7 +191,6 @@
 	)
 }
 
-<<<<<<< HEAD
 // getManagerConfig gets gets container manager config from the provisioner,
 // then decorates it with the host machine availability zone before returning.
 func (cs *ContainerSetup) getManagerConfig(containerType instance.ContainerType) (container.ManagerConfig, error) {
@@ -226,9 +217,34 @@
 	}
 	initialiser := getContainerInitialiser(containerType, series)
 
-	logger.Debugf("running initialiser for %s containers, acquiring lock %q", containerType, cs.initLockName)
-	releaser, err := cs.acquireLock(abort)
-=======
+	releaser, err := cs.acquireLock(fmt.Sprintf("%s container initialisation", containerType), abort)
+	if err != nil {
+		return errors.Annotate(err, "failed to acquire initialization lock")
+	}
+	defer releaser()
+
+	if err := initialiser.Initialise(); err != nil {
+		return errors.Trace(err)
+	}
+
+	// At this point, Initialiser likely has changed host network information,
+	// so re-probe to have an accurate view.
+	observedConfig, err := cs.observeNetwork()
+	if err != nil {
+		return errors.Annotate(err, "cannot discover observed network config")
+	}
+	if len(observedConfig) > 0 {
+		machineTag := cs.machine.MachineTag()
+		logger.Tracef("updating observed network config for %q %s containers to %#v",
+			machineTag, containerType, observedConfig)
+		if err := cs.provisioner.SetHostMachineNetworkConfig(machineTag, observedConfig); err != nil {
+			return errors.Trace(err)
+		}
+	}
+
+	return nil
+}
+
 // acquireLock tries to grab the machine lock (initLockName), and either
 // returns it in a locked state, or returns an error.
 func (cs *ContainerSetup) acquireLock(comment string, abort <-chan struct{}) (func(), error) {
@@ -240,53 +256,6 @@
 	return cs.machineLock.Acquire(spec)
 }
 
-// runInitialiser runs the container initialiser with the initialisation hook held.
-func (cs *ContainerSetup) runInitialiser(abort <-chan struct{}, containerType instance.ContainerType, initialiser container.Initialiser) error {
-	logger.Debugf("running initialiser for %s containers", containerType)
-	releaser, err := cs.acquireLock(fmt.Sprintf("%s container initialisation", containerType), abort)
->>>>>>> a07d0b16
-	if err != nil {
-		return errors.Annotate(err, "failed to acquire initialization lock")
-	}
-	defer releaser()
-
-	if err := initialiser.Initialise(); err != nil {
-		return errors.Trace(err)
-	}
-
-	// At this point, Initialiser likely has changed host network information,
-	// so re-probe to have an accurate view.
-	observedConfig, err := cs.observeNetwork()
-	if err != nil {
-		return errors.Annotate(err, "cannot discover observed network config")
-	}
-	if len(observedConfig) > 0 {
-		machineTag := cs.machine.MachineTag()
-		logger.Tracef("updating observed network config for %q %s containers to %#v",
-			machineTag, containerType, observedConfig)
-		if err := cs.provisioner.SetHostMachineNetworkConfig(machineTag, observedConfig); err != nil {
-			return errors.Trace(err)
-		}
-	}
-
-	return nil
-}
-
-// acquireLock tries to grab the machine lock (initLockName), and either
-// returns it in a locked state, or returns an error.
-func (cs *ContainerSetup) acquireLock(abort <-chan struct{}) (mutex.Releaser, error) {
-	spec := mutex.Spec{
-		Name:  cs.initLockName,
-		Clock: clock.WallClock,
-		// If we don't get the lock straight away, there is no point trying
-		// multiple times per second for an operation that is likely to take
-		// multiple seconds.
-		Delay:  time.Second,
-		Cancel: abort,
-	}
-	return mutex.Acquire(spec)
-}
-
 func (cs *ContainerSetup) observeNetwork() ([]params.NetworkConfig, error) {
 	return cs.getNetConfig(common.DefaultNetworkConfigSource())
 }
@@ -302,12 +271,7 @@
 func (cs *ContainerSetup) prepareHost(containerTag names.MachineTag, log loggo.Logger) error {
 	preparer := NewHostPreparer(HostPreparerParams{
 		API:                cs.provisioner,
-<<<<<<< HEAD
 		ObserveNetworkFunc: cs.observeNetwork,
-		LockName:           cs.initLockName,
-=======
-		ObserveNetworkFunc: observeNetwork,
->>>>>>> a07d0b16
 		AcquireLockFunc:    cs.acquireLock,
 		CreateBridger:      defaultBridger,
 		// TODO(jam): 2017-02-08 figure out how to thread catacomb.Dying() into
