// Copyright 2016 Canonical Ltd.
// Licensed under the AGPLv3, see LICENCE file for details.

package state_test

import (
	"time"

	jc "github.com/juju/testing/checkers"
	gc "gopkg.in/check.v1"

	"github.com/juju/juju/state"
	statetesting "github.com/juju/juju/state/testing"
	"github.com/juju/juju/testing"
	workerstate "github.com/juju/juju/worker/state"
)

type StateTrackerSuite struct {
	statetesting.StateSuite
	pool         *state.State
	stateTracker workerstate.StateTracker
}

var _ = gc.Suite(&StateTrackerSuite{})

func (s *StateTrackerSuite) SetUpTest(c *gc.C) {
	s.StateSuite.SetUpTest(c)
	s.stateTracker = workerstate.NewStateTracker(s.StatePool)
}

func (s *StateTrackerSuite) TestDoneWithNoUse(c *gc.C) {
	err := s.stateTracker.Done()
	c.Assert(err, jc.ErrorIsNil)
	assertStatePoolClosed(c, s.StatePool)
}

func (s *StateTrackerSuite) TestTooManyDones(c *gc.C) {
	err := s.stateTracker.Done()
	c.Assert(err, jc.ErrorIsNil)
	assertStatePoolClosed(c, s.StatePool)

	err = s.stateTracker.Done()
	c.Assert(err, gc.Equals, workerstate.ErrStateClosed)
	assertStatePoolClosed(c, s.StatePool)
}

func (s *StateTrackerSuite) TestUse(c *gc.C) {
	pool, err := s.stateTracker.Use()
	c.Check(pool.SystemState(), gc.Equals, s.State)
	c.Check(err, jc.ErrorIsNil)

	pool, err = s.stateTracker.Use()
	c.Check(pool.SystemState(), gc.Equals, s.State)
	c.Check(err, jc.ErrorIsNil)
}

func (s *StateTrackerSuite) TestUseAndDone(c *gc.C) {
	// Ref count starts at 1 (the creator/owner)

	_, err := s.stateTracker.Use()
	// 2
	c.Check(err, jc.ErrorIsNil)

	_, err = s.stateTracker.Use()
	// 3
	c.Check(err, jc.ErrorIsNil)

	c.Check(s.stateTracker.Done(), jc.ErrorIsNil)
	// 2
	assertStatePoolNotClosed(c, s.StatePool)

	_, err = s.stateTracker.Use()
	// 3
	c.Check(err, jc.ErrorIsNil)

	c.Check(s.stateTracker.Done(), jc.ErrorIsNil)
	// 2
	assertStatePoolNotClosed(c, s.StatePool)

	c.Check(s.stateTracker.Done(), jc.ErrorIsNil)
	// 1
	assertStatePoolNotClosed(c, s.StatePool)

	c.Check(s.stateTracker.Done(), jc.ErrorIsNil)
	// 0
	assertStatePoolClosed(c, s.StatePool)
}

func (s *StateTrackerSuite) TestUseWhenClosed(c *gc.C) {
	c.Assert(s.stateTracker.Done(), jc.ErrorIsNil)

	pool, err := s.stateTracker.Use()
	c.Check(pool, gc.IsNil)
	c.Check(err, gc.Equals, workerstate.ErrStateClosed)
}

func assertStatePoolNotClosed(c *gc.C, pool *state.StatePool) {
	c.Assert(pool.SystemState(), gc.NotNil)
	err := pool.SystemState().Ping()
	c.Assert(err, jc.ErrorIsNil)
}

<<<<<<< HEAD
func assertStatePoolClosed(c *gc.C, pool *state.StatePool) {
	c.Assert(pool.SystemState(), gc.IsNil)
=======
func assertStateClosed(c *gc.C, st *state.State) {
	c.Assert(st.Ping, gc.PanicMatches, "Session already closed")
}

func isTxnLogStarted(report map[string]interface{}) bool {
	// Sometimes when we call pool.Report() not all the workers have started yet, so we check
	next := report
	var ok bool
	for _, p := range []string{"txn-watcher", "workers", "txnlog"} {
		if child, ok := next[p]; !ok {
			return false
		} else {
			next = child.(map[string]interface{})
		}
	}
	state, ok := next["state"]
	return ok && state == "started"
}

func (s *StateTrackerSuite) TestReport(c *gc.C) {
	pool, err := s.stateTracker.Use()
	c.Assert(err, jc.ErrorIsNil)
	start := time.Now()
	report := pool.Report()
	for !isTxnLogStarted(report) {
		if time.Since(start) >= testing.LongWait {
			c.Fatalf("txlog worker did not start after %v", testing.LongWait)
		}
		time.Sleep(time.Millisecond)
		report = pool.Report()
	}
	c.Check(report, gc.NotNil)
	// We don't have any State models in the pool, but we do have the txn-watcher report.
	c.Check(report, gc.HasLen, 3)
	c.Check(report["pool-size"], gc.Equals, 0)
	c.Check(s.stateTracker.Report(), gc.DeepEquals, report)
	c.Check(s.stateTracker.Report(), gc.DeepEquals, report)
	c.Check(s.stateTracker.Report(), gc.DeepEquals, report)
>>>>>>> 407c79c5
}<|MERGE_RESOLUTION|>--- conflicted
+++ resolved
@@ -100,12 +100,8 @@
 	c.Assert(err, jc.ErrorIsNil)
 }
 
-<<<<<<< HEAD
 func assertStatePoolClosed(c *gc.C, pool *state.StatePool) {
 	c.Assert(pool.SystemState(), gc.IsNil)
-=======
-func assertStateClosed(c *gc.C, st *state.State) {
-	c.Assert(st.Ping, gc.PanicMatches, "Session already closed")
 }
 
 func isTxnLogStarted(report map[string]interface{}) bool {
@@ -136,11 +132,27 @@
 		report = pool.Report()
 	}
 	c.Check(report, gc.NotNil)
-	// We don't have any State models in the pool, but we do have the txn-watcher report.
+	// We don't have any State models in the pool, but we do have the
+	// txn-watcher report and the system state.
 	c.Check(report, gc.HasLen, 3)
 	c.Check(report["pool-size"], gc.Equals, 0)
-	c.Check(s.stateTracker.Report(), gc.DeepEquals, report)
-	c.Check(s.stateTracker.Report(), gc.DeepEquals, report)
-	c.Check(s.stateTracker.Report(), gc.DeepEquals, report)
->>>>>>> 407c79c5
+
+	// Calling Report increments the request count in the system
+	// state's hubwatcher stats, so zero that out before comparing.
+	removeRequestCount := func(report map[string]interface{}) map[string]interface{} {
+		next := report
+		for _, p := range []string{"system", "workers", "txnlog", "report"} {
+			child, ok := next[p]
+			if !ok {
+				c.Fatalf("couldn't find system.workers.txnlog.report")
+			}
+			next = child.(map[string]interface{})
+		}
+		delete(next, "request-count")
+		return report
+	}
+	report = removeRequestCount(report)
+	c.Check(removeRequestCount(s.stateTracker.Report()), gc.DeepEquals, report)
+	c.Check(removeRequestCount(s.stateTracker.Report()), gc.DeepEquals, report)
+	c.Check(removeRequestCount(s.stateTracker.Report()), gc.DeepEquals, report)
 }