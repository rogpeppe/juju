// Copyright 2018 Canonical Ltd.
// Licensed under the AGPLv3, see LICENCE file for details.

package httpserver

import (
	"context"
	"crypto/tls"
	"fmt"
	"log"
	"net"
	"net/http"
	"strconv"
	"sync"
	"time"

	"github.com/juju/errors"
	"github.com/juju/loggo"
	"github.com/juju/pubsub"
	"github.com/juju/utils/clock"
	"github.com/prometheus/client_golang/prometheus"
	"gopkg.in/juju/worker.v1/catacomb"

	"github.com/juju/juju/apiserver/apiserverhttp"
	"github.com/juju/juju/pubsub/apiserver"
)

var logger = loggo.GetLogger("juju.worker.httpserver")

// Config is the configuration required for running an API server worker.
type Config struct {
	Clock                clock.Clock
	TLSConfig            *tls.Config
	Mux                  *apiserverhttp.Mux
	PrometheusRegisterer prometheus.Registerer
	Hub                  *pubsub.StructuredHub
	APIPort              int
	APIPortOpenDelay     time.Duration
	ControllerAPIPort    int
}

// Validate validates the API server configuration.
func (config Config) Validate() error {
	if config.TLSConfig == nil {
		return errors.NotValidf("nil TLSConfig")
	}
	if config.Mux == nil {
		return errors.NotValidf("nil Mux")
	}
	if config.PrometheusRegisterer == nil {
		return errors.NotValidf("nil PrometheusRegisterer")
	}
	return nil
}

// NewWorker returns a new API server worker, with the given configuration.
func NewWorker(config Config) (*Worker, error) {
	if err := config.Validate(); err != nil {
		return nil, errors.Trace(err)
	}

	w := &Worker{
		config: config,
		url:    make(chan string),
	}

	if err := catacomb.Invoke(catacomb.Plan{
		Site: &w.catacomb,
		Work: w.loop,
	}); err != nil {
		return nil, errors.Trace(err)
	}
	return w, nil
}

type Worker struct {
	catacomb catacomb.Catacomb
	config   Config
	url      chan string

	unsub func()
}

func (w *Worker) Kill() {
	w.catacomb.Kill(nil)
}

func (w *Worker) Wait() error {
	return w.catacomb.Wait()
}

// URL returns the base URL of the HTTP server of the form
// https://ipaddr:port with no trailing slash.
func (w *Worker) URL() string {
	select {
	case <-w.catacomb.Dying():
		return ""
	case url := <-w.url:
		return url
	}
}

func (w *Worker) loop() error {
	var err error
	var listener listener
	if w.config.ControllerAPIPort == 0 {
		listener, err = w.newSimpleListener()
	} else {
		listener, err = w.newDualPortListener()
	}
	if err != nil {
		return errors.Trace(err)
	}
	holdable := newHeldListener(listener, w.config.Clock)

	serverLog := log.New(&loggoWrapper{
		level:  loggo.WARNING,
		logger: logger,
	}, "", 0) // no prefix and no flags so log.Logger doesn't add extra prefixes
	server := &http.Server{
		Handler:   w.config.Mux,
		TLSConfig: w.config.TLSConfig,
		ErrorLog:  serverLog,
	}
	go server.Serve(tls.NewListener(holdable, w.config.TLSConfig))
	defer func() {
		logger.Infof("shutting down HTTP server")
		// Shutting down the server will also close listener.
		err := server.Shutdown(context.Background())
		// Release the holdable listener to unblock any pending accepts.
		holdable.release()
		w.catacomb.Kill(err)
	}()

<<<<<<< HEAD
	url := fmt.Sprintf("https://%s", listener.Addr())
=======
	if w.config.AutocertHandler != nil {
		autocertServer := &http.Server{
			Handler:  w.config.AutocertHandler,
			ErrorLog: serverLog,
		}
		go autocertServer.Serve(w.config.AutocertListener)
		defer func() {
			logger.Infof("shutting down autocert HTTP server")
			// This will also close the autocert listener.
			err := autocertServer.Shutdown(context.Background())
			w.catacomb.Kill(err)
		}()
	}

>>>>>>> 237b7325
	for {
		select {
		case <-w.catacomb.Dying():
			// Stop accepting new connections. This allows the mux
			// to process all pending requests without having to deal with
			// new ones.
			holdable.hold()
			// Asked to shutdown - make sure we wait until all clients
			// have finished up.
			w.config.Mux.Wait()
			return w.catacomb.ErrDying()
		case w.url <- listener.URL():
		}
	}
}

type heldListener struct {
	net.Listener
	clock clock.Clock
	cond  *sync.Cond
	held  bool
}

func newHeldListener(l net.Listener, c clock.Clock) *heldListener {
	var mu sync.Mutex
	return &heldListener{
		Listener: l,
		clock:    c,
		cond:     sync.NewCond(&mu),
	}
}

func (h *heldListener) hold() {
	h.cond.L.Lock()
	defer h.cond.L.Unlock()
	h.held = true
	// No need to signal the cond here, since nothing that's waiting
	// for the listener to be unheld can run.
}

func (h *heldListener) release() {
	h.cond.L.Lock()
	defer h.cond.L.Unlock()
	h.held = false
	// Wake up any goroutines waiting for held to be false.
	h.cond.Broadcast()
}

func (h *heldListener) Accept() (net.Conn, error) {
	h.cond.L.Lock()
	for h.held {
		h.cond.Wait()
	}
	h.cond.L.Unlock()
	return h.Listener.Accept()
}

type listener interface {
	net.Listener
	URL() string
}

func (w *Worker) newSimpleListener() (listener, error) {
	listenAddr := net.JoinHostPort("", strconv.Itoa(w.config.APIPort))
	listener, err := net.Listen("tcp", listenAddr)
	if err != nil {
		return nil, errors.Trace(err)
	}
	logger.Infof("listening on %q", listener.Addr())
	return &simpleListener{listener}, nil
}

type simpleListener struct {
	net.Listener
}

func (s *simpleListener) URL() string {
	return fmt.Sprintf("https://%s", s.Addr())
}

func (w *Worker) newDualPortListener() (listener, error) {
	// Only open the controller port until we have been told that
	// the controller is ready. This is currently done by the event
	// from the peergrouper.
	// TODO (thumper): make the raft worker publish an event when
	// it knows who the raft master is. This means that this controller
	// is part of the consensus set, and when it is, is is OK to accept
	// agent connections. Until that time, accepting an agent connection
	// would be a bit of a waste of time.
	listenAddr := net.JoinHostPort("", strconv.Itoa(w.config.ControllerAPIPort))
	listener, err := net.Listen("tcp", listenAddr)
	logger.Infof("listening for controller connections on %q", listener.Addr())
	dual := &dualListener{
		clock:              w.config.Clock,
		delay:              w.config.APIPortOpenDelay,
		apiPort:            w.config.APIPort,
		controllerListener: listener,
		done:               make(chan struct{}),
		errors:             make(chan error),
		connections:        make(chan net.Conn),
	}
	go dual.accept(listener)

	dual.unsub, err = w.config.Hub.Subscribe(apiserver.DetailsTopic, dual.openAPIPort)
	if err != nil {
		dual.Close()
		return nil, errors.Annotate(err, "unable to subscribe to details topic")
	}

	return dual, err
}

type dualListener struct {
	clock   clock.Clock
	delay   time.Duration
	apiPort int

	controllerListener net.Listener
	apiListener        net.Listener

	mu     sync.Mutex
	closer sync.Once

	done        chan struct{}
	errors      chan error
	connections chan net.Conn

	unsub func()
}

func (d *dualListener) accept(listener net.Listener) {
	for {
		conn, err := listener.Accept()
		if err != nil {
			select {
			case d.errors <- err:
			case <-d.done:
				logger.Infof("no longer accepting connections on %s", listener.Addr())
				return
			}
		} else {
			select {
			case d.connections <- conn:
			case <-d.done:
				conn.Close()
				logger.Infof("no longer accepting connections on %s", listener.Addr())
				return
			}
		}
	}
}

// Accept implements net.Listener.
func (d *dualListener) Accept() (net.Conn, error) {
	select {
	case <-d.done:
		return nil, errors.New("listener has been closed")
	case err := <-d.errors:
		// Don't wrap this error with errors.Trace - the stdlib http
		// server code has handling for various net error types (like
		// temporary failures) that we don't want to interfere with.
		return nil, err
	case conn := <-d.connections:
		return conn, nil
	}
}

// Close implements net.Listener. Closes all the open listeners.
func (d *dualListener) Close() error {
	// Only close the channel once.
	d.closer.Do(func() { close(d.done) })
	err := d.controllerListener.Close()
	d.mu.Lock()
	defer d.mu.Unlock()
	if d.apiListener != nil {
		err2 := d.apiListener.Close()
		if err == nil {
			err = err2
		}
		// If we already have a close error, we don't really care
		// about this one.
	}
	return errors.Trace(err)
}

// Addr implements net.Listener. If the api port has been opened, we
// return that, otherwise we return the controller port address.
func (d *dualListener) Addr() net.Addr {
	d.mu.Lock()
	defer d.mu.Unlock()
	if d.apiListener != nil {
		return d.apiListener.Addr()
	}
	return d.controllerListener.Addr()
}

// URL implements the listener method.
func (d *dualListener) URL() string {
	return fmt.Sprintf("https://%s", d.Addr())
}

// openAPIPort opens the api port and starts accepting connections.
func (d *dualListener) openAPIPort(_ string, _ map[string]interface{}) {
	d.unsub()
	if d.delay > 0 {
		logger.Infof("waiting for %s before allowing api connections", d.delay)
		<-d.clock.After(d.delay)
	}

	d.mu.Lock()
	defer d.mu.Unlock()
	// Make sure we haven't been closed already.
	select {
	case <-d.done:
		return
	default:
		// We are all good.
	}

	listenAddr := net.JoinHostPort("", strconv.Itoa(d.apiPort))
	listener, err := net.Listen("tcp", listenAddr)
	if err != nil {
		select {
		case d.errors <- err:
		case <-d.done:
			logger.Errorf("can't open api port: %v, but worker exiting already", err)
		}
		return
	}

	logger.Infof("listening for api connections on %q", listener.Addr())
	d.apiListener = listener
	go d.accept(listener)
}<|MERGE_RESOLUTION|>--- conflicted
+++ resolved
@@ -14,10 +14,10 @@
 	"sync"
 	"time"
 
+	"github.com/juju/clock"
 	"github.com/juju/errors"
 	"github.com/juju/loggo"
 	"github.com/juju/pubsub"
-	"github.com/juju/utils/clock"
 	"github.com/prometheus/client_golang/prometheus"
 	"gopkg.in/juju/worker.v1/catacomb"
 
@@ -132,24 +132,6 @@
 		w.catacomb.Kill(err)
 	}()
 
-<<<<<<< HEAD
-	url := fmt.Sprintf("https://%s", listener.Addr())
-=======
-	if w.config.AutocertHandler != nil {
-		autocertServer := &http.Server{
-			Handler:  w.config.AutocertHandler,
-			ErrorLog: serverLog,
-		}
-		go autocertServer.Serve(w.config.AutocertListener)
-		defer func() {
-			logger.Infof("shutting down autocert HTTP server")
-			// This will also close the autocert listener.
-			err := autocertServer.Shutdown(context.Background())
-			w.catacomb.Kill(err)
-		}()
-	}
-
->>>>>>> 237b7325
 	for {
 		select {
 		case <-w.catacomb.Dying():
