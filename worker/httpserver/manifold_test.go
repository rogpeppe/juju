--- conflicted
+++ resolved
@@ -5,11 +5,6 @@
 
 import (
 	"crypto/tls"
-<<<<<<< HEAD
-=======
-	"net"
-	"net/http"
->>>>>>> 930a8874
 
 	"github.com/juju/errors"
 	"github.com/juju/testing"
@@ -88,14 +83,10 @@
 	return dt.StubContext(nil, resources)
 }
 
-<<<<<<< HEAD
-func (s *ManifoldSuite) newTLSConfig(st *state.State, getCertificate func() *tls.Certificate) (*tls.Config, error) {
-=======
 func (s *ManifoldSuite) newTLSConfig(
 	st *state.State,
 	getCertificate func() *tls.Certificate,
-) (*tls.Config, http.Handler, error) {
->>>>>>> 930a8874
+) (*tls.Config, error) {
 	s.stub.MethodCall(s, "NewTLSConfig", st)
 	if err := s.stub.NextErr(); err != nil {
 		return nil, err
@@ -149,10 +140,6 @@
 		AgentConfig:          &s.agent.conf,
 		PrometheusRegisterer: &s.prometheusRegisterer,
 		TLSConfig:            s.tlsConfig,
-<<<<<<< HEAD
-=======
-		AutocertHandler:      autocertHandler,
->>>>>>> 930a8874
 		Mux:                  s.mux,
 	})
 }
@@ -208,8 +195,6 @@
 	s.raftEnabled.set = false
 	s.context = s.newContext(map[string]interface{}{
 		"raft-transport": dependency.ErrMissing,
-<<<<<<< HEAD
-=======
 	})
 	// If raft is disabled raft-transport isn't needed to start
 	// up.
@@ -217,38 +202,6 @@
 	workertest.CleanKill(c, w)
 }
 
-func (s *ManifoldSuite) TestStartNoAutocert(c *gc.C) {
-	s.manifold = httpserver.Manifold(httpserver.ManifoldConfig{
-		AgentName:            "agent",
-		CertWatcherName:      "cert-watcher",
-		StateName:            "state",
-		MuxName:              "mux",
-		APIServerName:        "api-server",
-		RaftTransportName:    "raft-transport",
-		RaftEnabledName:      "raft-enabled",
-		PrometheusRegisterer: &s.prometheusRegisterer,
-		NewTLSConfig:         s.newTLSConfigNoHandler,
-		NewWorker:            s.newWorker,
->>>>>>> 930a8874
-	})
-	// If raft is disabled raft-transport isn't needed to start
-	// up.
-	w := s.startWorkerClean(c)
-<<<<<<< HEAD
-	workertest.CleanKill(c, w)
-=======
-	defer workertest.CleanKill(c, w)
-	s.stub.CheckCallNames(c, "NewTLSConfig", "NewWorker")
-	newWorkerArgs := s.stub.Calls()[1].Args
-	c.Assert(newWorkerArgs, gc.HasLen, 1)
-	c.Assert(newWorkerArgs[0], gc.FitsTypeOf, httpserver.Config{})
-	config := newWorkerArgs[0].(httpserver.Config)
-
-	c.Assert(config.AutocertHandler, gc.IsNil)
-	c.Assert(config.AutocertListener, gc.IsNil)
->>>>>>> 930a8874
-}
-
 func (s *ManifoldSuite) TestStopWorkerClosesState(c *gc.C) {
 	w := s.startWorkerClean(c)
 	defer workertest.CleanKill(c, w)
@@ -270,15 +223,6 @@
 	set bool
 }
 
-<<<<<<< HEAD
-=======
-var autocertHandler = &mockHandler{}
-
-type mockFlag struct {
-	set bool
-}
-
->>>>>>> 930a8874
 func (f *mockFlag) Check() bool {
 	return f.set
 }