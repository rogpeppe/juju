// Copyright 2017 Canonical Ltd.
// Licensed under the AGPLv3, see LICENCE file for details.

package remotefirewaller_test

import (
	gc "gopkg.in/check.v1"

	"github.com/juju/juju/api/base/testing"
	"github.com/juju/juju/api/remotefirewaller"
	"github.com/juju/juju/apiserver/params"
	coretesting "github.com/juju/juju/testing"
)

var _ = gc.Suite(&RemoteFirewallersSuite{})

type RemoteFirewallersSuite struct {
	coretesting.BaseSuite
}

func (s *RemoteFirewallersSuite) TestNewClient(c *gc.C) {
	apiCaller := testing.APICallerFunc(func(objType string, version int, id, request string, arg, result interface{}) error {
		return nil
	})
	client := remotefirewaller.NewClient(apiCaller)
	c.Assert(client, gc.NotNil)
}

func (s *RemoteFirewallersSuite) TestWatchIngressAddressesForRelation(c *gc.C) {
<<<<<<< HEAD
	var callCount int
	remoteRelationId := params.RemoteEntityId{ModelUUID: "model-uuid", Token: "token"}
	apiCaller := testing.APICallerFunc(func(objType string, version int, id, request string, arg, result interface{}) error {
		c.Check(objType, gc.Equals, "RemoteFirewaller")
		c.Check(version, gc.Equals, 0)
		c.Check(id, gc.Equals, "")
		c.Check(request, gc.Equals, "WatchIngressAddressesForRelation")
		c.Assert(arg, gc.DeepEquals, params.RemoteEntities{Entities: []params.RemoteEntityId{remoteRelationId}})
		c.Assert(result, gc.FitsTypeOf, &params.NotifyWatchResult{})
		*(result.(*params.NotifyWatchResult)) = params.NotifyWatchResult{
			Error: &params.Error{Message: "FAIL"},
		}
		callCount++
		return nil
	})
	client := remotefirewaller.NewClient(apiCaller)
	_, err := client.WatchIngressAddressesForRelation(remoteRelationId)
	c.Check(err, gc.ErrorMatches, "FAIL")
	c.Check(callCount, gc.Equals, 1)
}

func (s *RemoteFirewallersSuite) TestIngressSubnetsForRelation(c *gc.C) {
=======
>>>>>>> 7de4db7f
	var callCount int
	remoteRelationId := params.RemoteEntityId{ModelUUID: "model-uuid", Token: "token"}
	apiCaller := testing.APICallerFunc(func(objType string, version int, id, request string, arg, result interface{}) error {
		c.Check(objType, gc.Equals, "RemoteFirewaller")
		c.Check(version, gc.Equals, 0)
		c.Check(id, gc.Equals, "")
		c.Check(request, gc.Equals, "WatchIngressAddressesForRelation")
		c.Assert(arg, gc.DeepEquals, params.RemoteEntities{Entities: []params.RemoteEntityId{remoteRelationId}})
		c.Assert(result, gc.FitsTypeOf, &params.StringsWatchResults{})
		*(result.(*params.StringsWatchResults)) = params.StringsWatchResults{
			Results: []params.StringsWatchResult{{
				Error: &params.Error{Message: "FAIL"},
			}},
		}
		callCount++
		return nil
	})
	client := remotefirewaller.NewClient(apiCaller)
	_, err := client.WatchIngressAddressesForRelation(remoteRelationId)
	c.Check(err, gc.ErrorMatches, "FAIL")
	c.Check(callCount, gc.Equals, 1)
}<|MERGE_RESOLUTION|>--- conflicted
+++ resolved
@@ -27,31 +27,6 @@
 }
 
 func (s *RemoteFirewallersSuite) TestWatchIngressAddressesForRelation(c *gc.C) {
-<<<<<<< HEAD
-	var callCount int
-	remoteRelationId := params.RemoteEntityId{ModelUUID: "model-uuid", Token: "token"}
-	apiCaller := testing.APICallerFunc(func(objType string, version int, id, request string, arg, result interface{}) error {
-		c.Check(objType, gc.Equals, "RemoteFirewaller")
-		c.Check(version, gc.Equals, 0)
-		c.Check(id, gc.Equals, "")
-		c.Check(request, gc.Equals, "WatchIngressAddressesForRelation")
-		c.Assert(arg, gc.DeepEquals, params.RemoteEntities{Entities: []params.RemoteEntityId{remoteRelationId}})
-		c.Assert(result, gc.FitsTypeOf, &params.NotifyWatchResult{})
-		*(result.(*params.NotifyWatchResult)) = params.NotifyWatchResult{
-			Error: &params.Error{Message: "FAIL"},
-		}
-		callCount++
-		return nil
-	})
-	client := remotefirewaller.NewClient(apiCaller)
-	_, err := client.WatchIngressAddressesForRelation(remoteRelationId)
-	c.Check(err, gc.ErrorMatches, "FAIL")
-	c.Check(callCount, gc.Equals, 1)
-}
-
-func (s *RemoteFirewallersSuite) TestIngressSubnetsForRelation(c *gc.C) {
-=======
->>>>>>> 7de4db7f
 	var callCount int
 	remoteRelationId := params.RemoteEntityId{ModelUUID: "model-uuid", Token: "token"}
 	apiCaller := testing.APICallerFunc(func(objType string, version int, id, request string, arg, result interface{}) error {
