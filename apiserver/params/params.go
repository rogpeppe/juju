--- conflicted
+++ resolved
@@ -193,19 +193,6 @@
 
 // ServiceDeploy holds the parameters for making the service Deploy call.
 type ServiceDeploy struct {
-<<<<<<< HEAD
-	ServiceName string
-	Series      string
-	CharmUrl    string
-	NumUnits    int
-	Config      map[string]string
-	ConfigYAML  string // Takes precedence over config if both are present.
-	Constraints constraints.Value
-	Placement   []*instance.Placement
-	Networks    []string
-	Storage     map[string]storage.Constraints
-	Resources   map[string]string
-=======
 	ServiceName      string
 	Series           string
 	CharmUrl         string
@@ -217,7 +204,7 @@
 	Networks         []string
 	Storage          map[string]storage.Constraints
 	EndpointBindings map[string]string
->>>>>>> 4ccd0065
+	Resources        map[string]string
 }
 
 // ServiceUpdate holds the parameters for making the service Update call.
