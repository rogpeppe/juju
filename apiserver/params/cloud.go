--- conflicted
+++ resolved
@@ -314,13 +314,10 @@
 
 	// Force indicates whether the update should be forced.
 	Force bool `json:"force"`
-<<<<<<< HEAD
 }
 
 // InvalidateCredentialArg is used to invalidate a controller credential.
 type InvalidateCredentialArg struct {
 	// Reason is the desription of why we are invalidating credential.
 	Reason string `json:"reason,omitempty"`
-=======
->>>>>>> f4163b9a
-}+}
