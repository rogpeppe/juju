--- conflicted
+++ resolved
@@ -18,11 +18,8 @@
 	"github.com/juju/juju/api/service"
 	"github.com/juju/juju/apiserver/params"
 	"github.com/juju/juju/constraints"
-<<<<<<< HEAD
 	"github.com/juju/juju/jujuversion"
-=======
 	"github.com/juju/juju/rpc"
->>>>>>> 2564190a
 	"github.com/juju/juju/state"
 )
 
@@ -434,11 +431,7 @@
 	if err != nil {
 		return func() {}, err
 	}
-<<<<<<< HEAD
-	err = st.Client().SetEnvironAgentVersion(jujuversion.Current)
-=======
-	err = st.Client().SetModelAgentVersion(version.Current)
->>>>>>> 2564190a
+	err = st.Client().SetModelAgentVersion(jujuversion.Current)
 	if err != nil {
 		return func() {}, err
 	}
