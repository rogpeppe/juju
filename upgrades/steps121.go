// Copyright 2014 Canonical Ltd.
// Licensed under the AGPLv3, see LICENCE file for details.

package upgrades

import (
	"github.com/juju/juju/state"
)

// stepsFor121 returns upgrade steps to upgrade to a Juju 1.21 deployment.
func stepsFor121() []Step {
	return []Step{
		&upgradeStep{
			description: "add environment uuid to state server doc",
			targets:     []Target{DatabaseMaster},
			run: func(context Context) error {
				return state.AddEnvironmentUUIDToStateServerDoc(context.State())
			},
		},
		&upgradeStep{
			description: "set environment owner and server uuid",
			targets:     []Target{DatabaseMaster},
			run: func(context Context) error {
				return state.SetOwnerAndServerUUIDForEnvironment(context.State())
			},
		},

		&upgradeStep{
			description: "migrate machine instanceId into instanceData",
			targets:     []Target{DatabaseMaster},
			run: func(context Context) error {
				return state.MigrateMachineInstanceIdToInstanceData(context.State())
			},
		},
		&upgradeStep{
			description: "prepend the environment UUID to the ID of all machine docs",
			targets:     []Target{DatabaseMaster},
			run: func(context Context) error {
				return state.AddEnvUUIDToMachines(context.State())
			},
		},
		&upgradeStep{
			description: "prepend the environment UUID to the ID of all instanceData docs",
			targets:     []Target{DatabaseMaster},
			run: func(context Context) error {
				return state.AddEnvUUIDToInstanceData(context.State())
			},
		},
		&upgradeStep{
			description: "prepend the environment UUID to the ID of all containerRef docs",
			targets:     []Target{DatabaseMaster},
			run: func(context Context) error {
				return state.AddEnvUUIDToContainerRefs(context.State())
			},
		},
		&upgradeStep{
			description: "prepend the environment UUID to the ID of all service docs",
			targets:     []Target{DatabaseMaster},
			run: func(context Context) error {
				return state.AddEnvUUIDToServices(context.State())
			},
		},
		&upgradeStep{
			description: "prepend the environment UUID to the ID of all unit docs",
			targets:     []Target{DatabaseMaster},
			run: func(context Context) error {
				return state.AddEnvUUIDToUnits(context.State())
			},
		},
		&upgradeStep{
			description: "prepend the environment UUID to the ID of all reboot docs",
			targets:     []Target{DatabaseMaster},
			run: func(context Context) error {
				return state.AddEnvUUIDToReboots(context.State())
			},
		},
		&upgradeStep{
			description: "prepend the environment UUID to the ID of all relations docs",
			targets:     []Target{DatabaseMaster},
			run: func(context Context) error {
				return state.AddEnvUUIDToRelations(context.State())
			},
		},
		&upgradeStep{
			description: "prepend the environment UUID to the ID of all relationscopes docs",
			targets:     []Target{DatabaseMaster},
			run: func(context Context) error {
				return state.AddEnvUUIDToRelationScopes(context.State())
			},
		},
		&upgradeStep{
			description: "prepend the environment UUID to the ID of all charm docs",
			targets:     []Target{DatabaseMaster},
			run: func(context Context) error {
				return state.AddEnvUUIDToCharms(context.State())
			},
		},
		&upgradeStep{
			description: "prepend the environment UUID to the ID of all minUnit docs",
			targets:     []Target{DatabaseMaster},
			run: func(context Context) error {
				return state.AddEnvUUIDToMinUnits(context.State())
			},
		},
		&upgradeStep{
			description: "prepend the environment UUID to the ID of all cleanup docs",
			targets:     []Target{DatabaseMaster},
			run: func(context Context) error {
				return state.AddEnvUUIDToCleanups(context.State())
			},
		},
		&upgradeStep{
			description: "prepend the environment UUID to the ID of all sequence docs",
			targets:     []Target{DatabaseMaster},
			run: func(context Context) error {
				return state.AddEnvUUIDToSequences(context.State())
			},
		},
<<<<<<< HEAD
		&upgradeStep{
			description: "prepend the environment UUID to the ID of all settings docs",
			targets:     []Target{DatabaseMaster},
			run: func(context Context) error {
				return state.AddEnvUUIDToSettings(context.State())
			},
		},
		&upgradeStep{
			description: "prepend the environment UUID to the ID of all settingsRefs docs",
			targets:     []Target{DatabaseMaster},
			run: func(context Context) error {
				return state.AddEnvUUIDToSettingsRefs(context.State())
			},
		},

=======
>>>>>>> fd8c36f3
		&upgradeStep{
			description: "rename the user LastConnection field to LastLogin",
			targets:     []Target{DatabaseMaster},
			run:         migrateLastConnectionToLastLogin,
		},
		&upgradeStep{
			description: "add all users in state as environment users",
			targets:     []Target{DatabaseMaster},
			run: func(context Context) error {
				return state.AddStateUsersAsEnvironUsers(context.State())
			},
		},
		&upgradeStep{
			description: "migrate charm archives into environment storage",
			targets:     []Target{DatabaseMaster},
			run: func(context Context) error {
				return migrateCharmStorage(context.State(), context.AgentConfig())
			},
		},
		&upgradeStep{
			description: "migrate custom image metadata into environment storage",
			targets:     []Target{DatabaseMaster},
			run: func(context Context) error {
				return migrateCustomImageMetadata(context.State(), context.AgentConfig())
			},
		},
		&upgradeStep{
			description: "migrate tools into environment storage",
			targets:     []Target{DatabaseMaster},
			run: func(context Context) error {
				return migrateToolsStorage(context.State(), context.AgentConfig())
			},
		},
		&upgradeStep{
			description: "migrate individual unit ports to openedPorts collection",
			targets:     []Target{DatabaseMaster},
			run: func(context Context) error {
				return state.MigrateUnitPortsToOpenedPorts(context.State())
			},
		},
		&upgradeStep{
			description: "create entries in meter status collection for existing units",
			targets:     []Target{DatabaseMaster},
			run: func(context Context) error {
				return state.CreateUnitMeterStatus(context.State())
			},
		},
		&upgradeStep{
			description: "migrate machine jobs into ones with JobManageNetworking based on rules",
			targets:     []Target{DatabaseMaster},
			run:         migrateJobManageNetworking,
		},
	}
}<|MERGE_RESOLUTION|>--- conflicted
+++ resolved
@@ -116,7 +116,6 @@
 				return state.AddEnvUUIDToSequences(context.State())
 			},
 		},
-<<<<<<< HEAD
 		&upgradeStep{
 			description: "prepend the environment UUID to the ID of all settings docs",
 			targets:     []Target{DatabaseMaster},
@@ -132,8 +131,6 @@
 			},
 		},
 
-=======
->>>>>>> fd8c36f3
 		&upgradeStep{
 			description: "rename the user LastConnection field to LastLogin",
 			targets:     []Target{DatabaseMaster},
