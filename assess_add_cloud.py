--- conflicted
+++ resolved
@@ -25,14 +25,9 @@
     )
 
 
-# URLs are limited to 2083 bytes in many browsers, anything more is excessive.
-<<<<<<< HEAD
-EXCEEDED_LIMIT = 2084
-=======
 # Juju has set 4096 as being excessive, but it needs to be lowered
 # https://bugs.launchpad.net/juju/+bug/1678833
 EXCEEDED_LIMIT = 4096
->>>>>>> 64a32cd4
 
 
 class CloudMismatch(JujuAssertionError):
@@ -123,15 +118,8 @@
     long_text = 'A' * EXCEEDED_LIMIT
 
     for cloud_name, cloud in clouds.items():
-<<<<<<< HEAD
-        spec = xfail(
-            cloud_spec('long-name-{}'.format(cloud_name), exceeded_data,
-                       cloud, NameNotAccepted),
-            1641970, NameMismatch)
-=======
         spec = xfail(cloud_spec('long-name-{}'.format(cloud_name), long_text,
                                 cloud, NameNotAccepted), 1641970, NameMismatch)
->>>>>>> 64a32cd4
         if cloud['type'] == 'manual' and endpoint_validation:
             spec = cloud_spec('long-name-{}'.format(cloud_name),
                               exceeded_data, cloud)
@@ -150,11 +138,7 @@
 
         if 'endpoint' in cloud:
             variant = deepcopy(cloud)
-<<<<<<< HEAD
-            variant['endpoint'] = exceeded_data
-=======
             variant['endpoint'] = long_text
->>>>>>> 64a32cd4
             if variant['type'] == 'vsphere':
                 for region in variant['regions'].values():
                     region['endpoint'] = variant['endpoint']
@@ -172,11 +156,7 @@
                 continue
             variant = deepcopy(cloud)
             region = variant['regions'][region_name]
-<<<<<<< HEAD
-            region['endpoint'] = exceeded_data
-=======
             region['endpoint'] = long_text
->>>>>>> 64a32cd4
             variant_name = 'long-endpoint-{}-{}'.format(cloud_name,
                                                         region_name)
             spec = cloud_spec(variant_name, cloud_name, variant,
