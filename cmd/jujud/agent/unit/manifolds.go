// Copyright 2015 Canonical Ltd.
// Licensed under the AGPLv3, see LICENCE file for details.

package unit

import (
	"time"

	"github.com/juju/errors"
<<<<<<< HEAD
	"github.com/juju/utils/voyeur"
=======
>>>>>>> 0a20971c

	coreagent "github.com/juju/juju/agent"
	msapi "github.com/juju/juju/api/meterstatus"
	"github.com/juju/juju/worker"
	"github.com/juju/juju/worker/agent"
	"github.com/juju/juju/worker/apiaddressupdater"
	"github.com/juju/juju/worker/apicaller"
	"github.com/juju/juju/worker/apiconfigwatcher"
	"github.com/juju/juju/worker/dependency"
	"github.com/juju/juju/worker/fortress"
	"github.com/juju/juju/worker/leadership"
	"github.com/juju/juju/worker/logger"
	"github.com/juju/juju/worker/logsender"
	"github.com/juju/juju/worker/machinelock"
	"github.com/juju/juju/worker/meterstatus"
	"github.com/juju/juju/worker/metrics/collect"
	"github.com/juju/juju/worker/metrics/sender"
	"github.com/juju/juju/worker/metrics/spool"
	"github.com/juju/juju/worker/migrationminion"
	"github.com/juju/juju/worker/proxyupdater"
	"github.com/juju/juju/worker/retrystrategy"
	"github.com/juju/juju/worker/uniter"
	"github.com/juju/juju/worker/upgrader"
)

// ManifoldsConfig allows specialisation of the result of Manifolds.
type ManifoldsConfig struct {

	// Agent contains the agent that will be wrapped and made available to
	// its dependencies via a dependency.Engine.
	Agent coreagent.Agent

	// LogSource will be read from by the logsender component.
	LogSource logsender.LogRecordCh

	// LeadershipGuarantee controls the behaviour of the leadership tracker.
	LeadershipGuarantee time.Duration

	// AgentConfigChanged is set whenever the unit agent's config
	// is updated.
	AgentConfigChanged *voyeur.Value
}

// Manifolds returns a set of co-configured manifolds covering the various
// responsibilities of a standalone unit agent. It also accepts the logSource
// argument because we haven't figured out how to thread all the logging bits
// through a dependency engine yet.
//
// Thou Shalt Not Use String Literals In This Function. Or Else.
func Manifolds(config ManifoldsConfig) dependency.Manifolds {

	// connectFilter exists to let us retry api connections immediately
	// on password change, rather than causing the dependency engine to
	// wait for a while.
	connectFilter := func(err error) error {
		cause := errors.Cause(err)
		if cause == apicaller.ErrChangedPassword {
			return dependency.ErrBounce
		} else if cause == apicaller.ErrConnectImpossible {
			return worker.ErrTerminateAgent
		}
		return err
	}

	return dependency.Manifolds{

		// The agent manifold references the enclosing agent, and is the
		// foundation stone on which most other manifolds ultimately depend.
		// (Currently, that is "all manifolds", but consider a shared clock.)
		AgentName: agent.Manifold(config.Agent),

		// The machine lock manifold is a thin concurrent wrapper around an
		// FSLock in an agreed location. We expect it to be replaced with an
		// in-memory lock when the unit agent moves into the machine agent.
		MachineLockName: machinelock.Manifold(machinelock.ManifoldConfig{
			AgentName: AgentName,
		}),

		// The api-config-watcher manifold monitors the API server
		// addresses in the agent config and bounces when they
		// change. It's required as part of model migrations.
		APIConfigWatcherName: apiconfigwatcher.Manifold(apiconfigwatcher.ManifoldConfig{
			AgentName:          AgentName,
			AgentConfigChanged: config.AgentConfigChanged,
		}),

		// The api caller is a thin concurrent wrapper around a connection
		// to some API server. It's used by many other manifolds, which all
		// select their own desired facades. It will be interesting to see
		// how this works when we consolidate the agents; might be best to
		// handle the auth changes server-side..?
		APICallerName: apicaller.Manifold(apicaller.ManifoldConfig{
<<<<<<< HEAD
			AgentName:            AgentName,
			APIConfigWatcherName: APIConfigWatcherName,
			APIOpen:              apicaller.APIOpen,
			NewConnection:        apicaller.ScaryConnect,
			Filter:               connectFilter,
=======
			AgentName:     AgentName,
			APIOpen:       apicaller.APIOpen,
			NewConnection: apicaller.ScaryConnect,
			Filter:        connectFilter,
>>>>>>> 0a20971c
		}),

		// The log sender is a leaf worker that sends log messages to some
		// API server, when configured so to do. We should only need one of
		// these in a consolidated agent.
		LogSenderName: logsender.Manifold(logsender.ManifoldConfig{
			APICallerName: APICallerName,
			LogSource:     config.LogSource,
		}),

		// The logging config updater is a leaf worker that indirectly
		// controls the messages sent via the log sender or rsyslog,
		// according to changes in environment config. We should only need
		// one of these in a consolidated agent.
		LoggingConfigUpdaterName: logger.Manifold(logger.ManifoldConfig{
			AgentName:     AgentName,
			APICallerName: APICallerName,
		}),

		// The api address updater is a leaf worker that rewrites agent config
		// as the controller addresses change. We should only need one of
		// these in a consolidated agent.
		APIAddressUpdaterName: apiaddressupdater.Manifold(apiaddressupdater.ManifoldConfig{
			AgentName:     AgentName,
			APICallerName: APICallerName,
		}),

		// The proxy config updater is a leaf worker that sets http/https/apt/etc
		// proxy settings.
		// TODO(fwereade): timing of this is suspicious. There was superstitious
		// code trying to run this early; if that ever helped, it was only by
		// coincidence. Probably we ought to be making components that might
		// need proxy config into explicit dependencies of the proxy updater...
		ProxyConfigUpdaterName: proxyupdater.Manifold(proxyupdater.ManifoldConfig{
			APICallerName: APICallerName,
		}),

		// The upgrader is a leaf worker that returns a specific error type
		// recognised by the unit agent, causing other workers to be stopped
		// and the agent to be restarted running the new tools. We should only
		// need one of these in a consolidated agent, but we'll need to be
		// careful about behavioural differences, and interactions with the
		// upgradesteps worker.
		UpgraderName: upgrader.Manifold(upgrader.ManifoldConfig{
			AgentName:     AgentName,
			APICallerName: APICallerName,
		}),

		// The migration minion handles the agent side aspects of model migrations.
		MigrationMinionName: migrationminion.Manifold(migrationminion.ManifoldConfig{
			AgentName:         AgentName,
			APICallerName:     APICallerName,
			UpgradeWaiterName: util.UpgradeWaitNotRequired,
		}),

		// The leadership tracker attempts to secure and retain leadership of
		// the unit's service, and is consulted on such matters by the
		// uniter. As it stannds today, we'll need one per unit in a
		// consolidated agent.
		LeadershipTrackerName: leadership.Manifold(leadership.ManifoldConfig{
			AgentName:           AgentName,
			APICallerName:       APICallerName,
			LeadershipGuarantee: config.LeadershipGuarantee,
		}),

		// HookRetryStrategy uses a retrystrategy worker to get a
		// retry strategy that will be used by the uniter to run its hooks.
		HookRetryStrategyName: retrystrategy.Manifold(retrystrategy.ManifoldConfig{
			AgentApiManifoldConfig: util.AgentApiManifoldConfig{
				AgentName:     AgentName,
				APICallerName: APICallerName,
			},
			NewFacade: retrystrategy.NewFacade,
			NewWorker: retrystrategy.NewRetryStrategyWorker,
		}),

		// The uniter installs charms; manages the unit's presence in its
		// relations; creates suboordinate units; runs all the hooks; sends
		// metrics; etc etc etc. We expect to break it up further in the
		// coming weeks, and to need one per unit in a consolidated agent
		// (and probably one for each component broken out).
		UniterName: uniter.Manifold(uniter.ManifoldConfig{
			AgentName:             AgentName,
			APICallerName:         APICallerName,
			LeadershipTrackerName: LeadershipTrackerName,
			MachineLockName:       MachineLockName,
			CharmDirName:          CharmDirName,
			HookRetryStrategyName: HookRetryStrategyName,
		}),

		// TODO (mattyw) should be added to machine agent.
		MetricSpoolName: spool.Manifold(spool.ManifoldConfig{
			AgentName: AgentName,
		}),

		// The charmdir resource coordinates whether the charm directory is
		// available or not; after 'start' hook and before 'stop' hook
		// executes, and not during upgrades.
		CharmDirName: fortress.Manifold(),

		// The metric collect worker executes the collect-metrics hook in a
		// restricted context that can safely run concurrently with other hooks.
		MetricCollectName: collect.Manifold(collect.ManifoldConfig{
			AgentName:       AgentName,
			MetricSpoolName: MetricSpoolName,
			CharmDirName:    CharmDirName,
		}),

		// The meter status worker executes the meter-status-changed hook when it detects
		// that the meter status has changed.
		MeterStatusName: meterstatus.Manifold(meterstatus.ManifoldConfig{
			AgentName:                AgentName,
			APICallerName:            APICallerName,
			MachineLockName:          MachineLockName,
			NewHookRunner:            meterstatus.NewHookRunner,
			NewMeterStatusAPIClient:  msapi.NewClient,
			NewConnectedStatusWorker: meterstatus.NewConnectedStatusWorker,
			NewIsolatedStatusWorker:  meterstatus.NewIsolatedStatusWorker,
		}),

		// The metric sender worker periodically sends accumulated metrics to the controller.
		MetricSenderName: sender.Manifold(sender.ManifoldConfig{
			AgentName:       AgentName,
			APICallerName:   APICallerName,
			MetricSpoolName: MetricSpoolName,
		}),
	}
}

const (
	AgentName                = "agent"
	APIAddressUpdaterName    = "api-address-updater"
	APICallerName            = "api-caller"
	LeadershipTrackerName    = "leadership-tracker"
	LoggingConfigUpdaterName = "logging-config-updater"
	LogSenderName            = "log-sender"
	MachineLockName          = "machine-lock"
	ProxyConfigUpdaterName   = "proxy-config-updater"
	UniterName               = "uniter"
	UpgraderName             = "upgrader"
	MetricSpoolName          = "metric-spool"
	CharmDirName             = "charm-dir"
	MeterStatusName          = "meter-status"
	MetricCollectName        = "metric-collect"
	MetricSenderName         = "metric-sender"
	APIConfigWatcherName     = "api-config-watcher"
	MigrationMinionName      = "migration-minion"
	HookRetryStrategyName    = "hook-retry-strategy"
)<|MERGE_RESOLUTION|>--- conflicted
+++ resolved
@@ -7,10 +7,7 @@
 	"time"
 
 	"github.com/juju/errors"
-<<<<<<< HEAD
 	"github.com/juju/utils/voyeur"
-=======
->>>>>>> 0a20971c
 
 	coreagent "github.com/juju/juju/agent"
 	msapi "github.com/juju/juju/api/meterstatus"
@@ -103,18 +100,11 @@
 		// how this works when we consolidate the agents; might be best to
 		// handle the auth changes server-side..?
 		APICallerName: apicaller.Manifold(apicaller.ManifoldConfig{
-<<<<<<< HEAD
 			AgentName:            AgentName,
 			APIConfigWatcherName: APIConfigWatcherName,
 			APIOpen:              apicaller.APIOpen,
 			NewConnection:        apicaller.ScaryConnect,
 			Filter:               connectFilter,
-=======
-			AgentName:     AgentName,
-			APIOpen:       apicaller.APIOpen,
-			NewConnection: apicaller.ScaryConnect,
-			Filter:        connectFilter,
->>>>>>> 0a20971c
 		}),
 
 		// The log sender is a leaf worker that sends log messages to some
@@ -165,9 +155,8 @@
 
 		// The migration minion handles the agent side aspects of model migrations.
 		MigrationMinionName: migrationminion.Manifold(migrationminion.ManifoldConfig{
-			AgentName:         AgentName,
-			APICallerName:     APICallerName,
-			UpgradeWaiterName: util.UpgradeWaitNotRequired,
+			AgentName:     AgentName,
+			APICallerName: APICallerName,
 		}),
 
 		// The leadership tracker attempts to secure and retain leadership of
@@ -183,12 +172,10 @@
 		// HookRetryStrategy uses a retrystrategy worker to get a
 		// retry strategy that will be used by the uniter to run its hooks.
 		HookRetryStrategyName: retrystrategy.Manifold(retrystrategy.ManifoldConfig{
-			AgentApiManifoldConfig: util.AgentApiManifoldConfig{
-				AgentName:     AgentName,
-				APICallerName: APICallerName,
-			},
-			NewFacade: retrystrategy.NewFacade,
-			NewWorker: retrystrategy.NewRetryStrategyWorker,
+			AgentName:     AgentName,
+			APICallerName: APICallerName,
+			NewFacade:     retrystrategy.NewFacade,
+			NewWorker:     retrystrategy.NewRetryStrategyWorker,
 		}),
 
 		// The uniter installs charms; manages the unit's presence in its
