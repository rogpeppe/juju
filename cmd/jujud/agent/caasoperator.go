// Copyright 2017 Canonical Ltd.
// Licensed under the AGPLv3, see LICENCE file for details.

package agent

import (
	"runtime"
	"time"

	"github.com/juju/cmd"
	"github.com/juju/errors"
	"github.com/juju/gnuflag"
	"github.com/juju/utils/clock"
	"github.com/juju/utils/featureflag"
	"github.com/prometheus/client_golang/prometheus"
	"gopkg.in/juju/names.v2"
	"gopkg.in/juju/worker.v1"

	"github.com/juju/juju/agent"
	"github.com/juju/juju/api/base"
	apicaasoperator "github.com/juju/juju/api/caasoperator"
	"github.com/juju/juju/cmd/jujud/agent/caasoperator"
	cmdutil "github.com/juju/juju/cmd/jujud/util"
	jujuversion "github.com/juju/juju/version"
	jworker "github.com/juju/juju/worker"
	"github.com/juju/juju/worker/dependency"
	"github.com/juju/juju/worker/gate"
	"github.com/juju/juju/worker/introspection"
	"github.com/juju/juju/worker/logsender"
	"github.com/juju/juju/worker/upgradesteps"
)

var (
	// Should be an explicit dependency, can't do it cleanly yet.
	// Exported for testing.
	CaasOperatorManifolds = caasoperator.Manifolds
)

// CaasOperatorAgent is a cmd.Command responsible for running a CAAS operator agent.
type CaasOperatorAgent struct {
	cmd.CommandBase
	AgentConf
	ApplicationName string
	runner          *worker.Runner
	bufferedLogger  *logsender.BufferedLogWriter
	setupLogging    func(agent.Config) error
	ctx             *cmd.Context
	dead            chan struct{}
	errReason       error

	upgradeComplete gate.Lock

	prometheusRegistry *prometheus.Registry
}

// NewCaasOperatorAgent creates a new CAASOperatorAgent instance properly initialized.
func NewCaasOperatorAgent(ctx *cmd.Context, bufferedLogger *logsender.BufferedLogWriter) (*CaasOperatorAgent, error) {
	prometheusRegistry, err := newPrometheusRegistry()
	if err != nil {
		return nil, errors.Trace(err)
	}
	return &CaasOperatorAgent{
<<<<<<< HEAD
		AgentConf: NewAgentConf(""),
		ctx:       ctx,
		initialUpgradeCheckComplete: make(chan struct{}),
		dead:               make(chan struct{}),
=======
		AgentConf:          NewAgentConf(""),
		ctx:                ctx,
>>>>>>> 4d6ae837
		bufferedLogger:     bufferedLogger,
		prometheusRegistry: prometheusRegistry,
	}, nil
}

// Info implements Command.
func (op *CaasOperatorAgent) Info() *cmd.Info {
	return &cmd.Info{
		Name:    "caasoperator",
		Purpose: "run a juju CAAS Operator",
	}
}

// SetFlags implements Command.
func (op *CaasOperatorAgent) SetFlags(f *gnuflag.FlagSet) {
	op.AgentConf.AddFlags(f)
	f.StringVar(&op.ApplicationName, "application-name", "", "name of the application")
}

// Init initializes the command for running.
func (op *CaasOperatorAgent) Init(args []string) error {
	if op.ApplicationName == "" {
		return cmdutil.RequiredError("application-name")
	}
	if !names.IsValidApplication(op.ApplicationName) {
		return errors.Errorf(`--application-name option expects "<application>" argument`)
	}
	if err := op.AgentConf.CheckArgs(args); err != nil {
		return err
	}
	op.runner = worker.NewRunner(worker.RunnerParams{
		IsFatal:       cmdutil.IsFatal,
		MoreImportant: cmdutil.MoreImportant,
		RestartDelay:  jworker.RestartDelay,
	})
	return nil
}

// Wait waits for the CaasOperator agent to finish.
func (op *CaasOperatorAgent) Wait() error {
	<-op.dead
	return op.errReason
}

// Stop implements Worker.
func (op *CaasOperatorAgent) Stop() error {
	op.runner.Kill()
	return op.Wait()
}

// Finished signals the machine agent is finished
func (op *CaasOperatorAgent) Finished(err error) {
	op.errReason = err
	close(op.dead)
}

// Run implements Command.
func (op *CaasOperatorAgent) Run(ctx *cmd.Context) (err error) {
	defer op.Finished(err)
	if err := op.ReadConfig(op.Tag().String()); err != nil {
		return err
	}
	agentConfig := op.CurrentConfig()
	op.upgradeComplete = upgradesteps.NewLock(agentConfig)

	logger.Infof("caas operator %v start (%s [%s])", op.Tag().String(), jujuversion.Current, runtime.Compiler)
	if flags := featureflag.String(); flags != "" {
		logger.Warningf("developer feature flags enabled: %s", flags)
	}

	op.runner.StartWorker("api", op.Workers)
	return cmdutil.AgentDone(logger, op.runner.Wait())
}

// Workers returns a dependency.Engine running the operator's responsibilities.
func (op *CaasOperatorAgent) Workers() (worker.Worker, error) {
	manifolds := CaasOperatorManifolds(caasoperator.ManifoldsConfig{
		Agent:                op,
		Clock:                clock.WallClock,
		LogSource:            op.bufferedLogger.Logs(),
		PrometheusRegisterer: op.prometheusRegistry,
		LeadershipGuarantee:  30 * time.Second,
		UpgradeStepsLock:     op.upgradeComplete,
		ValidateMigration:    op.validateMigration,
	})

	config := dependency.EngineConfig{
		IsFatal:     cmdutil.IsFatal,
		WorstError:  cmdutil.MoreImportantError,
		ErrorDelay:  3 * time.Second,
		BounceDelay: 10 * time.Millisecond,
	}
	engine, err := dependency.NewEngine(config)
	if err != nil {
		return nil, err
	}
	if err := dependency.Install(engine, manifolds); err != nil {
		if err := worker.Stop(engine); err != nil {
			logger.Errorf("while stopping engine with bad manifolds: %v", err)
		}
		return nil, err
	}
	if err := startIntrospection(introspectionConfig{
		Agent:              op,
		Engine:             engine,
		NewSocketName:      DefaultIntrospectionSocketName,
		PrometheusGatherer: op.prometheusRegistry,
		WorkerFunc:         introspection.NewWorker,
	}); err != nil {
		// If the introspection worker failed to start, we just log error
		// but continue. It is very unlikely to happen in the real world
		// as the only issue is connecting to the abstract domain socket
		// and the agent is controlled by by the OS to only have one.
		logger.Errorf("failed to start introspection worker: %v", err)
	}
	return engine, nil
}

// Tag implements Agent.
func (op *CaasOperatorAgent) Tag() names.Tag {
	return names.NewApplicationTag(op.ApplicationName)
}

// validateMigration is called by the migrationminion to help check
// that the agent will be ok when connected to a new controller.
func (op *CaasOperatorAgent) validateMigration(apiCaller base.APICaller) error {
	// TODO(wallyworld) - more extensive checks to come.
	facade := apicaasoperator.NewClient(apiCaller)
	_, err := facade.Life(op.ApplicationName)
	if err != nil {
		return errors.Trace(err)
	}
	model, err := facade.Model()
	if err != nil {
		return errors.Trace(err)
	}
	curModelUUID := op.CurrentConfig().Model().Id()
	newModelUUID := model.UUID
	if newModelUUID != curModelUUID {
		return errors.Errorf("model mismatch when validating: got %q, expected %q",
			newModelUUID, curModelUUID)
	}
	return nil
}<|MERGE_RESOLUTION|>--- conflicted
+++ resolved
@@ -60,15 +60,9 @@
 		return nil, errors.Trace(err)
 	}
 	return &CaasOperatorAgent{
-<<<<<<< HEAD
-		AgentConf: NewAgentConf(""),
-		ctx:       ctx,
-		initialUpgradeCheckComplete: make(chan struct{}),
-		dead:               make(chan struct{}),
-=======
 		AgentConf:          NewAgentConf(""),
 		ctx:                ctx,
->>>>>>> 4d6ae837
+		dead:               make(chan struct{}),
 		bufferedLogger:     bufferedLogger,
 		prometheusRegistry: prometheusRegistry,
 	}, nil
