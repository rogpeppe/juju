// Copyright 2012, 2013 Canonical Ltd.
// Licensed under the AGPLv3, see LICENCE file for details.

package main

import (
	"bytes"
	"fmt"
	. "launchpad.net/gocheck"
	"launchpad.net/juju-core/cmd"
	"launchpad.net/juju-core/environs/agent"
	"launchpad.net/juju-core/environs/tools"
	"launchpad.net/juju-core/errors"
	"launchpad.net/juju-core/juju/testing"
	"launchpad.net/juju-core/state"
	coretesting "launchpad.net/juju-core/testing"
	"launchpad.net/juju-core/version"
	"launchpad.net/juju-core/worker"
	"launchpad.net/tomb"
	"net/http"
	"os"
	"path/filepath"
	"time"
)

var _ = Suite(&toolSuite{})

type toolSuite struct {
	coretesting.LoggingSuite
}

func assertDead(c *C, tasks []*testTask) {
	for _, t := range tasks {
		c.Assert(t.Dead(), Equals, true)
	}
}

func (*toolSuite) TestRunTasksAllSuccess(c *C) {
	tasks := newTestTasks(4)
	for _, t := range tasks {
		t.kill <- nil
	}
	err := runTasks(make(chan struct{}), taskSlice(tasks)...)
	c.Assert(err, IsNil)
	assertDead(c, tasks)
}

func (*toolSuite) TestOneTaskError(c *C) {
	tasks := newTestTasks(4)
	for i, t := range tasks {
		if i == 2 {
			t.kill <- fmt.Errorf("kill")
		}
	}
	err := runTasks(make(chan struct{}), taskSlice(tasks)...)
	c.Assert(err, ErrorMatches, "kill")
	assertDead(c, tasks)
}

func (*toolSuite) TestTaskStop(c *C) {
	tasks := newTestTasks(4)
	tasks[2].stopErr = fmt.Errorf("stop")
	stop := make(chan struct{})
	close(stop)
	err := runTasks(stop, taskSlice(tasks)...)
	c.Assert(err, ErrorMatches, "stop")
	assertDead(c, tasks)
}

func (*toolSuite) TestUpgradeGetsPrecedence(c *C) {
	tasks := newTestTasks(2)
	tasks[1].stopErr = &UpgradeReadyError{}
	go func() {
		time.Sleep(10 * time.Millisecond)
		tasks[0].kill <- fmt.Errorf("stop")
	}()
	err := runTasks(nil, taskSlice(tasks)...)
	c.Assert(err, Equals, tasks[1].stopErr)
	assertDead(c, tasks)
}

func (*toolSuite) TestDeadGetsPrecedence(c *C) {
	tasks := newTestTasks(3)
	tasks[1].stopErr = &UpgradeReadyError{}
	tasks[2].stopErr = worker.ErrTerminateAgent
	go func() {
		time.Sleep(10 * time.Millisecond)
		tasks[0].kill <- fmt.Errorf("stop")
	}()
	err := runTasks(nil, taskSlice(tasks)...)
	c.Assert(err, Equals, tasks[2].stopErr)
	assertDead(c, tasks)
}

func mkTools(s string) *state.Tools {
	return &state.Tools{
		Binary: version.MustParseBinary(s + "-foo-bar"),
	}
}

func (*toolSuite) TestUpgradeErrorLog(c *C) {
	tasks := newTestTasks(7)
	tasks[0].stopErr = fmt.Errorf("zero")
	tasks[1].stopErr = fmt.Errorf("one")
	tasks[2].stopErr = &UpgradeReadyError{NewTools: mkTools("1.1.1")}
	tasks[3].kill <- fmt.Errorf("three")
	tasks[4].stopErr = fmt.Errorf("four")
	tasks[5].stopErr = &UpgradeReadyError{NewTools: mkTools("2.2.2")}
	tasks[6].stopErr = fmt.Errorf("six")

	expectLog := `
(.|\n)*task3: three
.*task0: zero
.*task1: one
.*task2: must restart: an agent upgrade is available
.*task4: four
.*task5: must restart: an agent upgrade is available
.*task6: six
(.|\n)*`[1:]

	err := runTasks(nil, taskSlice(tasks)...)
	c.Assert(err, Equals, tasks[2].stopErr)
	c.Assert(c.GetTestLog(), Matches, expectLog)
}

type testTask struct {
	name string
	tomb.Tomb
	kill    chan error
	stopErr error
}

func (t *testTask) Stop() error {
	t.Kill(nil)
	return t.Wait()
}

func (t *testTask) Dead() bool {
	select {
	case <-t.Tomb.Dead():
		return true
	default:
	}
	return false
}

func (t *testTask) run() {
	defer t.Done()
	select {
	case <-t.Dying():
		t.Kill(t.stopErr)
	case err := <-t.kill:
		t.Kill(err)
		return
	}
}

func (t *testTask) String() string {
	return t.name
}

func newTestTasks(n int) []*testTask {
	tasks := make([]*testTask, n)
	for i := range tasks {
		tasks[i] = &testTask{
			kill: make(chan error, 1),
			name: fmt.Sprintf("task%d", i),
		}
		go tasks[i].run()
	}
	return tasks
}

func taskSlice(tasks []*testTask) []task {
	r := make([]task, len(tasks))
	for i, t := range tasks {
		r[i] = t
	}
	return r
}

type acCreator func() (cmd.Command, *AgentConf)

// CheckAgentCommand is a utility function for verifying that common agent
// options are handled by a Command; it returns an instance of that
// command pre-parsed, with any mandatory flags added.
func CheckAgentCommand(c *C, create acCreator, args []string) cmd.Command {
	com, conf := create()
	err := coretesting.InitCommand(com, args)
	c.Assert(conf.dataDir, Equals, "/var/lib/juju")
	badArgs := append(args, "--data-dir", "")
	com, conf = create()
	err = coretesting.InitCommand(com, badArgs)
	c.Assert(err, ErrorMatches, "--data-dir option must be set")

	args = append(args, "--data-dir", "jd")
	com, conf = create()
	c.Assert(coretesting.InitCommand(com, args), IsNil)
	c.Assert(conf.dataDir, Equals, "jd")
	return com
}

// ParseAgentCommand is a utility function that inserts the always-required args
// before parsing an agent command and returning the result.
func ParseAgentCommand(ac cmd.Command, args []string) error {
	common := []string{
		"--data-dir", "jd",
	}
	return coretesting.InitCommand(ac, append(common, args...))
}

type runner interface {
	Run(*cmd.Context) error
	Stop() error
}

// runWithTimeout runs an agent and waits
// for it to complete within a reasonable time.
func runWithTimeout(r runner) error {
	done := make(chan error)
	go func() {
		done <- r.Run(nil)
	}()
	select {
	case err := <-done:
		return err
	case <-time.After(5 * time.Second):
	}
	err := r.Stop()
	return fmt.Errorf("timed out waiting for agent to finish; stop error: %v", err)
}

// runStop runs an agent, immediately stops it,
// and returns the resulting error status.
func runStop(r runner) error {
	done := make(chan error, 1)
	go func() {
		done <- r.Run(nil)
	}()
	go func() {
		done <- r.Stop()
	}()
	select {
	case err := <-done:
		return err
	case <-time.After(5 * time.Second):
	}
	return fmt.Errorf("timed out waiting for agent to finish")
}

type entity interface {
	state.Tagger
	SetMongoPassword(string) error
}

// agentSuite is a fixture to be used by agent test suites.
type agentSuite struct {
	testing.JujuConnSuite
}

// primeAgent writes the configuration file and tools
// for an agent with the given entity name.
// It returns the agent's configuration and the current tools.
func (s *agentSuite) primeAgent(c *C, tag, password string) (*agent.Conf, *state.Tools) {
	tools := s.primeTools(c, version.Current)
	tools1, err := agent.ChangeAgentTools(s.DataDir(), tag, version.Current)
	c.Assert(err, IsNil)
	c.Assert(tools1, DeepEquals, tools)

	conf := &agent.Conf{
<<<<<<< HEAD
		DataDir:   s.DataDir(),
		StateInfo: s.StateInfo(c),
		APIInfo:   s.APIInfo(c),
	}
	conf.StateInfo.Tag = tag
	conf.StateInfo.Password = password
	conf.APIInfo.Tag = tag
	conf.APIInfo.Password = password
=======
		DataDir:     s.DataDir(),
		OldPassword: password,
		StateInfo:   s.StateInfo(c),
		APIInfo:     s.APIInfo(c),
	}
	conf.StateInfo.Tag = tag
	conf.APIInfo.Tag = tag
>>>>>>> 3cc56e12
	err = conf.Write()
	c.Assert(err, IsNil)
	return conf, tools
}

// initAgent initialises the given agent command with additional
// arguments as provided.
func (s *agentSuite) initAgent(c *C, a cmd.Command, args ...string) {
	args = append([]string{"--data-dir", s.DataDir()}, args...)
	err := coretesting.InitCommand(a, args)
	c.Assert(err, IsNil)
}

func (s *agentSuite) proposeVersion(c *C, vers version.Number) {
	cfg, err := s.State.EnvironConfig()
	c.Assert(err, IsNil)
	cfg, err = cfg.Apply(map[string]interface{}{
		"agent-version": vers.String(),
	})
	c.Assert(err, IsNil)
	err = s.State.SetEnvironConfig(cfg)
	c.Assert(err, IsNil)
}

func (s *agentSuite) uploadTools(c *C, vers version.Binary) *state.Tools {
	tgz := coretesting.TarGz(
		coretesting.NewTarFile("jujud", 0777, "jujud contents "+vers.String()),
	)
	storage := s.Conn.Environ.Storage()
	err := storage.Put(tools.StorageName(vers), bytes.NewReader(tgz), int64(len(tgz)))
	c.Assert(err, IsNil)
	url, err := s.Conn.Environ.Storage().URL(tools.StorageName(vers))
	c.Assert(err, IsNil)
	return &state.Tools{URL: url, Binary: vers}
}

// primeTools sets up the current version of the tools to vers and
// makes sure that they're available JujuConnSuite's DataDir.
func (s *agentSuite) primeTools(c *C, vers version.Binary) *state.Tools {
	err := os.RemoveAll(filepath.Join(s.DataDir(), "tools"))
	c.Assert(err, IsNil)
	version.Current = vers
	tools := s.uploadTools(c, vers)
	resp, err := http.Get(tools.URL)
	c.Assert(err, IsNil)
	defer resp.Body.Close()
	err = agent.UnpackTools(s.DataDir(), tools, resp.Body)
	c.Assert(err, IsNil)
	return tools
}

func (s *agentSuite) testAgentPasswordChanging(c *C, ent entity, newAgent func() runner) {
	conf, err := agent.ReadConf(s.DataDir(), ent.Tag())
	c.Assert(err, IsNil)

	// Check that it starts initially and changes the password
	err = ent.SetMongoPassword("initial")
	c.Assert(err, IsNil)

	setOldPassword := func(password string) {
		conf.OldPassword = password
		err = conf.Write()
		c.Assert(err, IsNil)
	}

	setOldPassword("initial")
	err = runStop(newAgent())
	c.Assert(err, IsNil)

	// Check that we can no longer gain access with the initial password.
	info := s.StateInfo(c)
	info.Tag = ent.Tag()
	info.Password = "initial"
<<<<<<< HEAD
	testOpenState(c, info, state.Unauthorizedf(""))
=======
	testOpenState(c, info, errors.Unauthorizedf("unauth"))
>>>>>>> 3cc56e12

	// Read the configuration and check that we can connect with it.
	c.Assert(refreshConfig(conf), IsNil)
	newPassword := conf.StateInfo.Password

	testOpenState(c, conf.StateInfo, nil)

	// Check that it starts again ok
	err = runStop(newAgent())
	c.Assert(err, IsNil)

	// Change the password in the configuration and check
	// that it falls back to using the initial password
	c.Assert(refreshConfig(conf), IsNil)
	conf.StateInfo.Password = "spurious"
	conf.OldPassword = newPassword
	c.Assert(conf.Write(), IsNil)

	err = runStop(newAgent())
	c.Assert(err, IsNil)

	// Check that it's changed the password again
	c.Assert(refreshConfig(conf), IsNil)
	c.Assert(conf.StateInfo.Password, Not(Equals), "spurious")
	c.Assert(conf.StateInfo.Password, Not(Equals), newPassword)

	info.Password = conf.StateInfo.Password
	testOpenState(c, info, nil)
}

func (s *agentSuite) testUpgrade(c *C, agent runner, currentTools *state.Tools) {
	newVers := version.Current
	newVers.Patch++
	newTools := s.uploadTools(c, newVers)
	s.proposeVersion(c, newVers.Number)
	err := runWithTimeout(agent)
	c.Assert(err, FitsTypeOf, &UpgradeReadyError{})
	ug := err.(*UpgradeReadyError)
	c.Assert(ug.NewTools, DeepEquals, newTools)
	c.Assert(ug.OldTools, DeepEquals, currentTools)
}

func refreshConfig(c *agent.Conf) error {
	nc, err := agent.ReadConf(c.DataDir, c.StateInfo.Tag)
	if err != nil {
		return err
	}
	*c = *nc
	return nil
}<|MERGE_RESOLUTION|>--- conflicted
+++ resolved
@@ -268,24 +268,14 @@
 	c.Assert(tools1, DeepEquals, tools)
 
 	conf := &agent.Conf{
-<<<<<<< HEAD
-		DataDir:   s.DataDir(),
-		StateInfo: s.StateInfo(c),
-		APIInfo:   s.APIInfo(c),
+		DataDir:     s.DataDir(),
+		StateInfo:   s.StateInfo(c),
+		APIInfo:     s.APIInfo(c),
 	}
 	conf.StateInfo.Tag = tag
 	conf.StateInfo.Password = password
 	conf.APIInfo.Tag = tag
 	conf.APIInfo.Password = password
-=======
-		DataDir:     s.DataDir(),
-		OldPassword: password,
-		StateInfo:   s.StateInfo(c),
-		APIInfo:     s.APIInfo(c),
-	}
-	conf.StateInfo.Tag = tag
-	conf.APIInfo.Tag = tag
->>>>>>> 3cc56e12
 	err = conf.Write()
 	c.Assert(err, IsNil)
 	return conf, tools
@@ -359,11 +349,7 @@
 	info := s.StateInfo(c)
 	info.Tag = ent.Tag()
 	info.Password = "initial"
-<<<<<<< HEAD
-	testOpenState(c, info, state.Unauthorizedf(""))
-=======
-	testOpenState(c, info, errors.Unauthorizedf("unauth"))
->>>>>>> 3cc56e12
+	testOpenState(c, info, errors.Unauthorizedf(""))
 
 	// Read the configuration and check that we can connect with it.
 	c.Assert(refreshConfig(conf), IsNil)
