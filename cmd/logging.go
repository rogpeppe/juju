// Copyright 2012, 2013 Canonical Ltd.
// Licensed under the AGPLv3, see LICENCE file for details.

package cmd

import (
	"fmt"
	"io"
	"os"
	"strings"
	"time"

	"github.com/juju/loggo"
	"launchpad.net/gnuflag"

	"launchpad.net/juju-core/juju/osenv"
)

<<<<<<< HEAD
var (
	logger        = loggo.GetLogger("juju.cmd")
	infoWriter    io.Writer
	verboseWriter io.Writer
)

func writeInternal(writer io.Writer, format string, params ...interface{}) {
	if writer == nil {
		logger.Infof(format, params...)
	} else {
		output := fmt.Sprintf(format, params...)
		if !strings.HasSuffix(output, "\n") {
			output = output + "\n"
		}
		fmt.Fprintf(writer, output)
	}
}

// Infof will write the formatted string to the infoWriter if one has been
// specified, or to the package logger if it hasn't.
func Infof(format string, params ...interface{}) {
	writeInternal(infoWriter, format, params...)
}

// Verbosef will write the formatted string to the verboseWriter if one has been
// specified, or to the package logger if it hasn't.
func Verbosef(format string, params ...interface{}) {
	writeInternal(verboseWriter, format, params...)
=======
// WriterFactory defines the single method to create a new
// logging writer for a specified output target.
type WriterFactory interface {
	NewWriter(target io.Writer) loggo.Writer
>>>>>>> fb8946e5
}

// Log supplies the necessary functionality for Commands that wish to set up
// logging.
type Log struct {
	Path    string
	Verbose bool
	Quiet   bool
	Debug   bool
	ShowLog bool
	Config  string
	Factory WriterFactory
}

// GetLogWriter returns a logging writer for the specified target.
func (l *Log) GetLogWriter(target io.Writer) loggo.Writer {
	if l.Factory != nil {
		return l.Factory.NewWriter(target)
	}
	return loggo.NewSimpleWriter(target, &loggo.DefaultFormatter{})
}

// AddFlags adds appropriate flags to f.
func (l *Log) AddFlags(f *gnuflag.FlagSet) {
	f.StringVar(&l.Path, "log-file", "", "path to write log to")
<<<<<<< HEAD
	f.BoolVar(&l.Verbose, "v", false, "show more verbose output")
	f.BoolVar(&l.Verbose, "verbose", false, "show more verbose output")
	f.BoolVar(&l.Quiet, "q", false, "show no informational output")
	f.BoolVar(&l.Quiet, "quiet", false, "show no informational output")
	f.BoolVar(&l.Debug, "d", false, "equivalent to --show-log --log-config=<root>=DEBUG")
	f.BoolVar(&l.Debug, "debug", false, "equivalent to --show-log --log-config=<root>=DEBUG")
	defaultLogConfig := os.Getenv(osenv.JujuLoggingConfig)
	f.StringVar(&l.Config, "log-config", defaultLogConfig, "specify log levels for modules")
=======
	// TODO(thumper): rename verbose to --show-log
	f.BoolVar(&l.Verbose, "v", false, "if set, log additional messages")
	f.BoolVar(&l.Verbose, "verbose", false, "if set, log additional messages")
	f.BoolVar(&l.Debug, "debug", false, "if set, log debugging messages")
	defaultLogConfig := os.Getenv(osenv.JujuLoggingConfigEnvKey)
	f.StringVar(&l.Config, "logging-config", defaultLogConfig, "specify log levels for modules")
>>>>>>> fb8946e5
	f.BoolVar(&l.ShowLog, "show-log", false, "if set, write the log file to stderr")
}

// Start starts logging using the given Context.
func (log *Log) Start(ctx *Context) error {
	if log.Verbose && log.Quiet {
		return fmt.Errorf(`"verbose" and "quiet" flags clash`)
	}
	if !log.Quiet {
		infoWriter = ctx.Stderr
		if log.Verbose {
			verboseWriter = ctx.Stderr
		}
	}
	if log.Path != "" {
		path := ctx.AbsPath(log.Path)
		target, err := os.OpenFile(path, os.O_WRONLY|os.O_APPEND|os.O_CREATE, 0644)
		if err != nil {
			return err
		}
		writer := l.GetLogWriter(target)
		err = loggo.RegisterWriter("logfile", writer, loggo.TRACE)
		if err != nil {
			return err
		}
	}
	level := loggo.WARNING
<<<<<<< HEAD
	if log.ShowLog {
=======
	if l.Verbose {
		ctx.Stdout.Write([]byte("Flag --verbose is deprecated with the current meaning, use --show-log\n"))
		l.ShowLog = true
	}
	if l.ShowLog {
>>>>>>> fb8946e5
		level = loggo.INFO
	}
	if log.Debug {
		log.ShowLog = true
		level = loggo.DEBUG
	}

	if log.ShowLog {
		// We replace the default writer to use ctx.Stderr rather than os.Stderr.
		writer := l.GetLogWriter(ctx.Stderr)
		_, err := loggo.ReplaceDefaultWriter(writer)
		if err != nil {
			return err
		}
	} else {
		loggo.RemoveWriter("default")
		// Create a simple writer that doesn't show filenames, or timestamps,
		// and only shows warning or above.
		writer := loggo.NewSimpleWriter(ctx.Stderr, &warningFormatter{})
		err := loggo.RegisterWriter("warning", writer, loggo.WARNING)
		if err != nil {
			return err
		}
	}
	// Set the level on the root logger.
	loggo.GetLogger("").SetLogLevel(level)
	// Override the logging config with specified logging config.
	loggo.ConfigureLoggers(log.Config)
	return nil
}

// warningFormatter is a simple loggo formatter that produces something like:
//   WARNING The message...
type warningFormatter struct{}

func (*warningFormatter) Format(level loggo.Level, _, _ string, _ int, _ time.Time, message string) string {
	return fmt.Sprintf("%s %s", level, message)
}

// NewCommandLogWriter creates a loggo writer for registration
// by the callers of a command. This way the logged output can also
// be displayed otherwise, e.g. on the screen.
func NewCommandLogWriter(name string, out, err io.Writer) loggo.Writer {
	return &commandLogWriter{name, out, err}
}

// commandLogWriter filters the log messages for name.
type commandLogWriter struct {
	name string
	out  io.Writer
	err  io.Writer
}

// Write implements loggo's Writer interface.
func (s *commandLogWriter) Write(level loggo.Level, name, filename string, line int, timestamp time.Time, message string) {
	if name == s.name {
		if level <= loggo.INFO {
			fmt.Fprintf(s.out, "%s\n", message)
		} else {
			fmt.Fprintf(s.err, "%s\n", message)
		}
	}
}<|MERGE_RESOLUTION|>--- conflicted
+++ resolved
@@ -16,7 +16,6 @@
 	"launchpad.net/juju-core/juju/osenv"
 )
 
-<<<<<<< HEAD
 var (
 	logger        = loggo.GetLogger("juju.cmd")
 	infoWriter    io.Writer
@@ -45,12 +44,12 @@
 // specified, or to the package logger if it hasn't.
 func Verbosef(format string, params ...interface{}) {
 	writeInternal(verboseWriter, format, params...)
-=======
+}
+
 // WriterFactory defines the single method to create a new
 // logging writer for a specified output target.
 type WriterFactory interface {
 	NewWriter(target io.Writer) loggo.Writer
->>>>>>> fb8946e5
 }
 
 // Log supplies the necessary functionality for Commands that wish to set up
@@ -76,23 +75,13 @@
 // AddFlags adds appropriate flags to f.
 func (l *Log) AddFlags(f *gnuflag.FlagSet) {
 	f.StringVar(&l.Path, "log-file", "", "path to write log to")
-<<<<<<< HEAD
 	f.BoolVar(&l.Verbose, "v", false, "show more verbose output")
 	f.BoolVar(&l.Verbose, "verbose", false, "show more verbose output")
 	f.BoolVar(&l.Quiet, "q", false, "show no informational output")
 	f.BoolVar(&l.Quiet, "quiet", false, "show no informational output")
-	f.BoolVar(&l.Debug, "d", false, "equivalent to --show-log --log-config=<root>=DEBUG")
 	f.BoolVar(&l.Debug, "debug", false, "equivalent to --show-log --log-config=<root>=DEBUG")
-	defaultLogConfig := os.Getenv(osenv.JujuLoggingConfig)
-	f.StringVar(&l.Config, "log-config", defaultLogConfig, "specify log levels for modules")
-=======
-	// TODO(thumper): rename verbose to --show-log
-	f.BoolVar(&l.Verbose, "v", false, "if set, log additional messages")
-	f.BoolVar(&l.Verbose, "verbose", false, "if set, log additional messages")
-	f.BoolVar(&l.Debug, "debug", false, "if set, log debugging messages")
 	defaultLogConfig := os.Getenv(osenv.JujuLoggingConfigEnvKey)
 	f.StringVar(&l.Config, "logging-config", defaultLogConfig, "specify log levels for modules")
->>>>>>> fb8946e5
 	f.BoolVar(&l.ShowLog, "show-log", false, "if set, write the log file to stderr")
 }
 
@@ -120,15 +109,7 @@
 		}
 	}
 	level := loggo.WARNING
-<<<<<<< HEAD
 	if log.ShowLog {
-=======
-	if l.Verbose {
-		ctx.Stdout.Write([]byte("Flag --verbose is deprecated with the current meaning, use --show-log\n"))
-		l.ShowLog = true
-	}
-	if l.ShowLog {
->>>>>>> fb8946e5
 		level = loggo.INFO
 	}
 	if log.Debug {
