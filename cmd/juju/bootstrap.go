--- conflicted
+++ resolved
@@ -236,17 +236,8 @@
 	if environ.Config().Type() == provider.Local {
 		c.UploadTools = true
 	}
-<<<<<<< HEAD
-	if c.UploadTools {
-		err = bootstrapFuncs.UploadTools(ctx, environ, c.Constraints.Arch, true, c.Series...)
-		if err != nil {
-			return err
-		}
-	}
-	err = bootstrapFuncs.Bootstrap(ctx, environ, environs.BootstrapParams{
-=======
-	return bootstrapFuncs.Bootstrap(ctx, environ, bootstrap.BootstrapParams{
->>>>>>> f1c42319
+
+	err = bootstrapFuncs.Bootstrap(ctx, environ, bootstrap.BootstrapParams{
 		Constraints: c.Constraints,
 		Placement:   c.Placement,
 		UploadTools: c.UploadTools,
