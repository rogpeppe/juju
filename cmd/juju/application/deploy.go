--- conflicted
+++ resolved
@@ -447,16 +447,11 @@
 var (
 	// charmOnlyFlags and bundleOnlyFlags are used to validate flags based on
 	// whether we are deploying a charm or a bundle.
-<<<<<<< HEAD
 	charmOnlyFlags = []string{
 		"bind", "config", "constraints", "force", "n", "num-units",
 		"series", "to", "resource", "attach-storage",
 	}
-	bundleOnlyFlags = []string{}
-=======
-	charmOnlyFlags  = []string{"bind", "config", "constraints", "force", "n", "num-units", "series", "to", "resource"}
 	bundleOnlyFlags = []string{"bundle-config"}
->>>>>>> ba58f437
 )
 
 func (c *DeployCommand) SetFlags(f *gnuflag.FlagSet) {
