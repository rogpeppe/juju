--- conflicted
+++ resolved
@@ -231,11 +231,7 @@
 			cloudName = ""
 			continue
 		}
-<<<<<<< HEAD
 		msg, err := nameExists(cloudName, public)
-=======
-		msg, err := nameExists(name, public)
->>>>>>> c0643f85
 		if err != nil {
 			return "", errors.Trace(err)
 		}
