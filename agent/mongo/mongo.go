package mongo

import (
	"bytes"
	"crypto/rand"
	"encoding/base64"
	"fmt"
	"net"
	"os"
	"os/exec"
	"path"
	"path/filepath"

	"github.com/juju/loggo"
	"labix.org/v2/mgo"

	"launchpad.net/juju-core/instance"
	"launchpad.net/juju-core/replicaset"
	"launchpad.net/juju-core/state/api/params"
	"launchpad.net/juju-core/upstart"
	"launchpad.net/juju-core/utils"
	"launchpad.net/juju-core/version"
)

const (
	maxFiles = 65000
	maxProcs = 20000

	serviceName = "juju-db"

	// SharedSecretFile is the name of the Mongo shared secret file
	// located within the Juju data directory.
	SharedSecretFile = "shared-secret"

	// ReplicaSetName is the name of the replica set that juju uses for its
	// state servers.
	ReplicaSetName = "juju"
)

var (
	logger          = loggo.GetLogger("juju.agent.mongo")
	mongoConfigPath = "/etc/default/mongodb"

	// JujuMongodPath holds the default path to the juju-specific mongod.
	JujuMongodPath = "/usr/lib/juju/bin/mongod"

	upstartConfInstall          = (*upstart.Conf).Install
	upstartServiceStopAndRemove = (*upstart.Service).StopAndRemove
)

// WithAddresses represents an entity that has a set of
// addresses. e.g. a state Machine object
type WithAddresses interface {
	Addresses() []instance.Address
}

// IsMaster returns a boolean that represents whether the given
// machine's peer address is the primary mongo host for the replicaset
func IsMaster(session *mgo.Session, obj WithAddresses) (bool, error) {
	addrs := obj.Addresses()

	masterHostPort, err := replicaset.MasterHostPort(session)

	// If the replica set has not been configured, then we
	// can have only one master and the caller must
	// be that master.
	if err == replicaset.ErrMasterNotConfigured {
		return true, nil
	}

	if err != nil {
		return false, err
	}

	masterAddr, _, err := net.SplitHostPort(masterHostPort)
	if err != nil {
		return false, err
	}

	machinePeerAddr := SelectPeerAddress(addrs)
	return machinePeerAddr == masterAddr, nil
}

// SelectPeerAddress returns the address to use as the
// mongo replica set peer address by selecting it from the given addresses.
func SelectPeerAddress(addrs []instance.Address) string {
	return instance.SelectInternalAddress(addrs, false)
}

// SelectPeerHostPort returns the HostPort to use as the
// mongo replica set peer by selecting it from the given hostPorts.
func SelectPeerHostPort(hostPorts []instance.HostPort) string {
	return instance.SelectInternalHostPort(hostPorts, false)
}

// GenerateSharedSecret generates a pseudo-random shared secret (keyfile)
// for use with Mongo replica sets.
func GenerateSharedSecret() (string, error) {
	// "A key’s length must be between 6 and 1024 characters and may
	// only contain characters in the base64 set."
	//   -- http://docs.mongodb.org/manual/tutorial/generate-key-file/
	buf := make([]byte, base64.StdEncoding.DecodedLen(1024))
	if _, err := rand.Read(buf); err != nil {
		return "", fmt.Errorf("cannot read random secret: %v", err)
	}
	return base64.StdEncoding.EncodeToString(buf), nil
}

// MongoPath returns the executable path to be used to run mongod on this
// machine. If the juju-bundled version of mongo exists, it will return that
// path, otherwise it will return the command to run mongod from the path.
func MongodPath() (string, error) {
	if _, err := os.Stat(JujuMongodPath); err == nil {
		return JujuMongodPath, nil
	}

	path, err := exec.LookPath("mongod")
	if err != nil {
		return "", err
	}
	return path, nil
}

// RemoveService removes the mongoDB upstart service from this machine.
func RemoveService(namespace string) error {
	svc := upstart.NewService(ServiceName(namespace))
	return upstartServiceStopAndRemove(svc)
}

const (
	// WithHA is used when we want to start a mongo service with HA support.
	WithHA = true
	// WithoutHA is used when we want to start a mongo service without HA support.
	WithoutHA = false
)

// EnsureMongoServer ensures that the correct mongo upstart script is installed
// and running.
//
// This method will remove old versions of the mongo upstart script as necessary
// before installing the new version.
//
// The namespace is a unique identifier to prevent multiple instances of mongo
// on this machine from colliding. This should be empty unless using
// the local provider.
<<<<<<< HEAD
func EnsureMongoServer(dataDir string, namespace string, info params.StateServingInfo) error {
	logger.Infof("Ensuring mongo server is running; data directory %s; port %d", dataDir, info.StatePort)
	dbDir := filepath.Join(dataDir, "db")

	if err := os.MkdirAll(dbDir, 0700); err != nil {
		return fmt.Errorf("cannot create mongo database directory: %v", err)
	}

	certKey := info.Cert + "\n" + info.PrivateKey
	err := utils.AtomicWriteFile(sslKeyPath(dataDir), []byte(certKey), 0600)
	if err != nil {
		return fmt.Errorf("cannot write SSL key: %v", err)
	}

	err = utils.AtomicWriteFile(sharedSecretPath(dataDir), []byte(info.SharedSecret), 0600)
	if err != nil {
		return fmt.Errorf("cannot write mongod shared secret: %v", err)
	}

	// Disable the default mongodb installed by the mongodb-server package.
	// Only do this if the file doesn't exist already, so users can run
	// their own mongodb server if they wish to.
	if _, err := os.Stat(mongoConfigPath); os.IsNotExist(err) {
		err = utils.AtomicWriteFile(
			mongoConfigPath,
			[]byte("ENABLE_MONGODB=no"),
			0644,
		)
		if err != nil {
			return err
		}
	}

	if err := aptGetInstallMongod(); err != nil {
		return fmt.Errorf("cannot install mongod: %v", err)
	}

	upstartConf, err := mongoUpstartService(namespace, dataDir, dbDir, info.StatePort)
=======
func EnsureMongoServer(dataDir string, port int, namespace string, withHA bool) error {
	// NOTE: ensure that the right package is installed?
	logger.Infof("Ensuring mongo server is running; dataDir %s; port %d", dataDir, port)
	dbDir := filepath.Join(dataDir, "db")

	service, err := mongoUpstartService(namespace, dataDir, dbDir, port, withHA)
>>>>>>> 204bb024
	if err != nil {
		return err
	}

	// TODO(natefinch) 2014-04-12 https://launchpad.net/bugs/1306902
	// remove this once we support upgrading to HA
	if service.Installed() {
		return nil
	}

	if err := makeJournalDirs(dbDir); err != nil {
		return fmt.Errorf("Error creating journal directories: %v", err)
	}
	return upstartConfInstall(upstartConf)
}

// ServiceName returns the name of the upstart service config for mongo using
// the given namespace.
func ServiceName(namespace string) string {
	if namespace != "" {
		return fmt.Sprintf("%s-%s", serviceName, namespace)
	}
	return serviceName
}

func makeJournalDirs(dataDir string) error {
	journalDir := path.Join(dataDir, "journal")

	if err := os.MkdirAll(journalDir, 0700); err != nil {
		logger.Errorf("failed to make mongo journal dir %s: %v", journalDir, err)
		return err
	}

	// manually create the prealloc files, since otherwise they get created as 100M files.
	zeroes := make([]byte, 64*1024) // should be enough for anyone
	for x := 0; x < 3; x++ {
		name := fmt.Sprintf("prealloc.%d", x)
		filename := filepath.Join(journalDir, name)
		f, err := os.OpenFile(filename, os.O_WRONLY|os.O_CREATE|os.O_EXCL, 0700)
		// TODO(jam) 2014-04-12 https://launchpad.net/bugs/1306902
		// When we support upgrading Mongo into Replica mode, we should
		// start rewriting the upstart config
		if os.IsExist(err) {
			// already exists, don't overwrite
			continue
		}
		if err != nil {
			return fmt.Errorf("failed to open mongo prealloc file %q: %v", filename, err)
		}
		defer f.Close()
		for total := 0; total < 1024*1024; {
			n, err := f.Write(zeroes)
			if err != nil {
				return fmt.Errorf("failed to write to mongo prealloc file %q: %v", filename, err)
			}
			total += n
		}
	}
	return nil
}

func sslKeyPath(dataDir string) string {
	return filepath.Join(dataDir, "server.pem")
}

func sharedSecretPath(dataDir string) string {
	return filepath.Join(dataDir, SharedSecretFile)
}

// mongoUpstartService returns the upstart config for the mongo state service.
//
<<<<<<< HEAD
func mongoUpstartService(namespace, dataDir, dbDir string, port int) (*upstart.Conf, error) {
	svc := upstart.NewService(ServiceName(namespace))
=======
// This method assumes there exist "server.pem" and "shared_secret" keyfiles in dataDir.
func mongoUpstartService(namespace, dataDir, dbDir string, port int, withHA bool) (*upstart.Conf, error) {
	// NOTE: ensure that the right package is installed?
	name := ServiceName(namespace)
	sslKeyFile := path.Join(dataDir, "server.pem")

	// TODO (natefinch) uncomment when we have the keyfile
	// keyFile := path.Join(dataDir, SharedSecretFile)
	svc := upstart.NewService(name)
>>>>>>> 204bb024

	mongoPath, err := MongodPath()
	if err != nil {
		return nil, err
	}

	mongoCmd := mongopath + " --auth" +
		" --dbpath=" + dbDir +
		" --sslOnNormalPorts" +
		" --sslPEMKeyFile " + utils.ShQuote(sslKeyFile) +
		" --sslPEMKeyPassword ignored" +
		" --bind_ip 0.0.0.0" +
		" --port " + fmt.Sprint(port) +
		" --noprealloc" +
		" --syslog" +
		" --smallfiles"
		// TODO(natefinch) uncomment when we have the keyfile
		//" --keyFile " + utils.ShQuote(keyFile),
	if withHA == WithHA {
		mongoCmd += " --replSet " + replicaSetName
	}

	conf := &upstart.Conf{
		Service: *svc,
		Desc:    "juju state database",
		Limit: map[string]string{
			"nofile": fmt.Sprintf("%d %d", maxFiles, maxFiles),
			"nproc":  fmt.Sprintf("%d %d", maxProcs, maxProcs),
		},
<<<<<<< HEAD
		Cmd: mongoPath + " --auth" +
			" --dbpath=" + utils.ShQuote(dbDir) +
			" --sslOnNormalPorts" +
			" --sslPEMKeyFile " + utils.ShQuote(sslKeyPath(dataDir)) +
			" --sslPEMKeyPassword ignored" +
			" --bind_ip 0.0.0.0" +
			" --port " + fmt.Sprint(port) +
			" --noprealloc" +
			" --syslog" +
			" --smallfiles" +
			" --replSet " + utils.ShQuote(ReplicaSetName) +
			" --keyFile " + utils.ShQuote(sharedSecretPath(dataDir)),
=======
		Cmd: mongoCmd,
>>>>>>> 204bb024
	}
	return conf, nil
}

func aptGetInstallMongod() error {
	// Only Quantal requires the PPA.
	if version.Current.Series == "quantal" {
		if err := addAptRepository("ppa:juju/stable"); err != nil {
			return err
		}
	}
	cmds := utils.AptGetPreparePackages([]string{"mongodb-server"}, version.Current.Series)
	logger.Infof("installing mongodb-server")
	for _, cmd := range cmds {
		if err := utils.AptGetInstall(cmd...); err != nil {
			return err
		}
	}
	return nil
}

func addAptRepository(name string) error {
	// add-apt-repository requires python-software-properties
	cmds := utils.AptGetPreparePackages(
		[]string{"python-software-properties"},
		version.Current.Series,
	)
	logger.Infof("installing python-software-properties")
	for _, cmd := range cmds {
		if err := utils.AptGetInstall(cmd...); err != nil {
			return err
		}
	}

	logger.Infof("adding apt repository %q", name)
	cmd := exec.Command("add-apt-repository", "-y", name)
	out, err := cmd.CombinedOutput()
	if err != nil {
		return fmt.Errorf("cannot add apt repository: %v (output %s)", err, bytes.TrimSpace(out))
	}
	return nil
}<|MERGE_RESOLUTION|>--- conflicted
+++ resolved
@@ -143,8 +143,7 @@
 // The namespace is a unique identifier to prevent multiple instances of mongo
 // on this machine from colliding. This should be empty unless using
 // the local provider.
-<<<<<<< HEAD
-func EnsureMongoServer(dataDir string, namespace string, info params.StateServingInfo) error {
+func EnsureMongoServer(dataDir string, namespace string, info params.StateServingInfo, withHA bool) error {
 	logger.Infof("Ensuring mongo server is running; data directory %s; port %d", dataDir, info.StatePort)
 	dbDir := filepath.Join(dataDir, "db")
 
@@ -181,15 +180,7 @@
 		return fmt.Errorf("cannot install mongod: %v", err)
 	}
 
-	upstartConf, err := mongoUpstartService(namespace, dataDir, dbDir, info.StatePort)
-=======
-func EnsureMongoServer(dataDir string, port int, namespace string, withHA bool) error {
-	// NOTE: ensure that the right package is installed?
-	logger.Infof("Ensuring mongo server is running; dataDir %s; port %d", dataDir, port)
-	dbDir := filepath.Join(dataDir, "db")
-
-	service, err := mongoUpstartService(namespace, dataDir, dbDir, port, withHA)
->>>>>>> 204bb024
+	upstartConf, err := mongoUpstartService(namespace, dataDir, dbDir, info.StatePort, withHA)
 	if err != nil {
 		return err
 	}
@@ -259,53 +250,17 @@
 	return filepath.Join(dataDir, SharedSecretFile)
 }
 
+
 // mongoUpstartService returns the upstart config for the mongo state service.
 //
-<<<<<<< HEAD
 func mongoUpstartService(namespace, dataDir, dbDir string, port int) (*upstart.Conf, error) {
 	svc := upstart.NewService(ServiceName(namespace))
-=======
-// This method assumes there exist "server.pem" and "shared_secret" keyfiles in dataDir.
-func mongoUpstartService(namespace, dataDir, dbDir string, port int, withHA bool) (*upstart.Conf, error) {
-	// NOTE: ensure that the right package is installed?
-	name := ServiceName(namespace)
-	sslKeyFile := path.Join(dataDir, "server.pem")
-
-	// TODO (natefinch) uncomment when we have the keyfile
-	// keyFile := path.Join(dataDir, SharedSecretFile)
-	svc := upstart.NewService(name)
->>>>>>> 204bb024
 
 	mongoPath, err := MongodPath()
 	if err != nil {
 		return nil, err
 	}
-
-	mongoCmd := mongopath + " --auth" +
-		" --dbpath=" + dbDir +
-		" --sslOnNormalPorts" +
-		" --sslPEMKeyFile " + utils.ShQuote(sslKeyFile) +
-		" --sslPEMKeyPassword ignored" +
-		" --bind_ip 0.0.0.0" +
-		" --port " + fmt.Sprint(port) +
-		" --noprealloc" +
-		" --syslog" +
-		" --smallfiles"
-		// TODO(natefinch) uncomment when we have the keyfile
-		//" --keyFile " + utils.ShQuote(keyFile),
-	if withHA == WithHA {
-		mongoCmd += " --replSet " + replicaSetName
-	}
-
-	conf := &upstart.Conf{
-		Service: *svc,
-		Desc:    "juju state database",
-		Limit: map[string]string{
-			"nofile": fmt.Sprintf("%d %d", maxFiles, maxFiles),
-			"nproc":  fmt.Sprintf("%d %d", maxProcs, maxProcs),
-		},
-<<<<<<< HEAD
-		Cmd: mongoPath + " --auth" +
+	mongoCmd := mongoPath + " --auth" +
 			" --dbpath=" + utils.ShQuote(dbDir) +
 			" --sslOnNormalPorts" +
 			" --sslPEMKeyFile " + utils.ShQuote(sslKeyPath(dataDir)) +
@@ -315,11 +270,18 @@
 			" --noprealloc" +
 			" --syslog" +
 			" --smallfiles" +
-			" --replSet " + utils.ShQuote(ReplicaSetName) +
-			" --keyFile " + utils.ShQuote(sharedSecretPath(dataDir)),
-=======
+			" --keyFile " + utils.ShQuote(sharedSecretPath(dataDir))
+	if withHA {
+		mongoCmd += " --replSet " + ReplicaSetName
+	}
+	conf := &upstart.Conf{
+		Service: *svc,
+		Desc:    "juju state database",
+		Limit: map[string]string{
+			"nofile": fmt.Sprintf("%d %d", maxFiles, maxFiles),
+			"nproc":  fmt.Sprintf("%d %d", maxProcs, maxProcs),
+		},
 		Cmd: mongoCmd,
->>>>>>> 204bb024
 	}
 	return conf, nil
 }
