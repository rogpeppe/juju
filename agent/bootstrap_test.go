--- conflicted
+++ resolved
@@ -163,36 +163,19 @@
 func (s *bootstrapSuite) TestInitializeStateServingInfoNotAvailable(c *gc.C) {
 	dataDir := c.MkDir()
 
-<<<<<<< HEAD
-	pwHash := utils.UserPasswordHash(testing.DefaultMongoPassword, utils.CompatSalt)
 	configParams := agent.AgentConfigParams{
 		DataDir:           dataDir,
 		Tag:               "machine-0",
 		UpgradedToVersion: version.Current.Number,
 		StateAddresses:    []string{testing.MgoServer.Addr()},
 		CACert:            []byte(testing.CACert),
-		Password:          pwHash,
+		Password:          "fake",
 	}
 	servingInfo := params.StateServingInfo{
 		Cert:       testing.ServerCert,
 		PrivateKey: testing.ServerKey,
 		APIPort:    1234,
 		StatePort:  3456,
-=======
-	configParams := agent.StateMachineConfigParams{
-		AgentConfigParams: agent.AgentConfigParams{
-			DataDir:           dataDir,
-			Tag:               "machine-0",
-			UpgradedToVersion: version.Current.Number,
-			StateAddresses:    []string{testing.MgoServer.Addr()},
-			CACert:            []byte(testing.CACert),
-			Password:          "fake",
-		},
-		StateServerCert: []byte(testing.ServerCert),
-		StateServerKey:  []byte(testing.ServerKey),
-		APIPort:         1234,
-		StatePort:       3456,
->>>>>>> a6cf27c2
 	}
 	cfg, err := agent.NewStateMachineConfig(configParams, servingInfo)
 	c.Assert(err, gc.IsNil)
