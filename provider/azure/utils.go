// Copyright 2015 Canonical Ltd.
// Licensed under the AGPLv3, see LICENCE file for details.

package azure

import (
	"context"
	"math/rand"
	"net/http"
	"time"

	"github.com/Azure/azure-sdk-for-go/services/resources/mgmt/2018-05-01/resources"
	"github.com/Azure/go-autorest/autorest"
	"github.com/Azure/go-autorest/autorest/to"
	"github.com/juju/errors"
	"github.com/juju/utils"

	"github.com/juju/juju/environs/context"
	"github.com/juju/juju/provider/azure/internal/errorutils"
)

const (
	retryDelay       = 5 * time.Second
	maxRetryDelay    = 1 * time.Minute
	maxRetryDuration = 5 * time.Minute
)

func toTags(tags *map[string]*string) map[string]string {
	if tags == nil {
		return nil
	}
	return to.StringMap(*tags)
}

// randomAdminPassword returns a random administrator password for
// Windows machines.
func randomAdminPassword() string {
	// We want at least one each of lower-alpha, upper-alpha, and digit.
	// Allocate 16 of each (randomly), and then the remaining characters
	// will be randomly chosen from the full set.
	validRunes := append(utils.LowerAlpha, utils.Digits...)
	validRunes = append(validRunes, utils.UpperAlpha...)

	lowerAlpha := utils.RandomString(16, utils.LowerAlpha)
	upperAlpha := utils.RandomString(16, utils.UpperAlpha)
	digits := utils.RandomString(16, utils.Digits)
	mixed := utils.RandomString(16, validRunes)
	password := []rune(lowerAlpha + upperAlpha + digits + mixed)
	for i := len(password) - 1; i >= 1; i-- {
		j := rand.Intn(i + 1)
		password[i], password[j] = password[j], password[i]
	}
	return string(password)
}

func isNotFoundResponse(resp autorest.Response) bool {
	if resp.Response != nil && resp.StatusCode == http.StatusNotFound {
		return true
	}
	return false
}

// collectAPIVersions returns a map of the latest API version for each
// possible resource type. This is needed to use the Azure Resource
// Management API, because the API version requested must match the
// type of the resource being manipulated through the API, rather than
// the API version specified statically in the resource client code.
<<<<<<< HEAD
func collectAPIVersions(ctx context.ProviderCallContext, client resources.ProvidersClient) (map[string]string, error) {
=======
func collectAPIVersions(sdkCtx context.Context, client resources.ProvidersClient) (map[string]string, error) {
>>>>>>> a106b67e
	result := make(map[string]string)

	var res resources.ProviderListResultIterator
	res, err := client.ListComplete(sdkCtx, nil, "")
	if err != nil {
		return result, errorutils.HandleCredentialError(errors.Trace(err), ctx)
	}
	for ; res.NotDone(); err = res.NextWithContext(sdkCtx) {
		if err != nil {
			return nil, errors.Annotate(err, "listing resources")
		}

		provider := res.Value()
		if provider.ResourceTypes == nil {
			continue
		}

		for _, resourceType := range *provider.ResourceTypes {
			key := to.String(provider.Namespace) + "/" + to.String(resourceType.ResourceType)
			versions := to.StringSlice(resourceType.APIVersions)
			if len(versions) == 0 {
				continue
			}
<<<<<<< HEAD
			for _, resourceType := range *provider.ResourceTypes {
				key := to.String(provider.Namespace) + "/" + to.String(resourceType.ResourceType)
				versions := to.StringSlice(resourceType.APIVersions)
				if len(versions) == 0 {
					continue
				}
				// The versions are newest-first.
				result[key] = versions[0]
			}
		}
		res, err = client.ListNextResults(res)
		if err != nil {
			return map[string]string{}, errorutils.HandleCredentialError(errors.Trace(err), ctx)
=======
			// The versions are newest-first.
			result[key] = versions[0]
>>>>>>> a106b67e
		}
	}
	return result, nil
}<|MERGE_RESOLUTION|>--- conflicted
+++ resolved
@@ -65,11 +65,7 @@
 // Management API, because the API version requested must match the
 // type of the resource being manipulated through the API, rather than
 // the API version specified statically in the resource client code.
-<<<<<<< HEAD
-func collectAPIVersions(ctx context.ProviderCallContext, client resources.ProvidersClient) (map[string]string, error) {
-=======
-func collectAPIVersions(sdkCtx context.Context, client resources.ProvidersClient) (map[string]string, error) {
->>>>>>> a106b67e
+func collectAPIVersions(ctx context.ProviderCallContext, sdkCtx context.Context, client resources.ProvidersClient) (map[string]string, error) {
 	result := make(map[string]string)
 
 	var res resources.ProviderListResultIterator
@@ -79,7 +75,7 @@
 	}
 	for ; res.NotDone(); err = res.NextWithContext(sdkCtx) {
 		if err != nil {
-			return nil, errors.Annotate(err, "listing resources")
+			return map[string]string{}, errorutils.HandleCredentialError(errors.Trace(err), ctx)
 		}
 
 		provider := res.Value()
@@ -93,24 +89,8 @@
 			if len(versions) == 0 {
 				continue
 			}
-<<<<<<< HEAD
-			for _, resourceType := range *provider.ResourceTypes {
-				key := to.String(provider.Namespace) + "/" + to.String(resourceType.ResourceType)
-				versions := to.StringSlice(resourceType.APIVersions)
-				if len(versions) == 0 {
-					continue
-				}
-				// The versions are newest-first.
-				result[key] = versions[0]
-			}
-		}
-		res, err = client.ListNextResults(res)
-		if err != nil {
-			return map[string]string{}, errorutils.HandleCredentialError(errors.Trace(err), ctx)
-=======
 			// The versions are newest-first.
 			result[key] = versions[0]
->>>>>>> a106b67e
 		}
 	}
 	return result, nil
