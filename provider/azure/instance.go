--- conflicted
+++ resolved
@@ -292,13 +292,8 @@
 			sdkCtx,
 			inst.env.resourceGroup, securityGroupName, ruleName, securityRule,
 		)
-<<<<<<< HEAD
-		if err := <-errCh; err != nil {
+		if err != nil {
 			return errorutils.HandleCredentialError(errors.Annotatef(err, "creating security rule for %q", ruleName), ctx)
-=======
-		if err != nil {
-			return errors.Annotatef(err, "creating security rule for %q", ruleName)
->>>>>>> a106b67e
 		}
 		securityRules = append(securityRules, securityRule)
 	}
