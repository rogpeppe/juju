// Copyright 2015 Canonical Ltd.
// Licensed under the AGPLv3, see LICENCE file for details.

package ec2_test

import (
	"fmt"
	"sort"
	"strconv"

	"github.com/juju/errors"
	"github.com/juju/names"
	jc "github.com/juju/testing/checkers"
	awsec2 "gopkg.in/amz.v3/ec2"
	"gopkg.in/amz.v3/ec2/ec2test"
	gc "gopkg.in/check.v1"

	"github.com/juju/juju/constraints"
	"github.com/juju/juju/environs/config"
	"github.com/juju/juju/environs/jujutest"
	"github.com/juju/juju/instance"
	"github.com/juju/juju/juju/arch"
	"github.com/juju/juju/provider/ec2"
	"github.com/juju/juju/storage"
	"github.com/juju/juju/testing"
	"github.com/juju/juju/version"
)

type storageSuite struct {
	testing.BaseSuite
}

var _ = gc.Suite(&storageSuite{})

func (*storageSuite) TestValidateConfigUnknownConfig(c *gc.C) {
	p := ec2.EBSProvider()
	cfg, err := storage.NewConfig("foo", ec2.EBS_ProviderType, map[string]interface{}{
		"unknown": "config",
	})
	c.Assert(err, jc.ErrorIsNil)
	err = p.ValidateConfig(cfg)
	c.Assert(err, jc.ErrorIsNil) // unknown attrs ignored
}

func (s *storageSuite) TestSupports(c *gc.C) {
	p := ec2.EBSProvider()
	c.Assert(p.Supports(storage.StorageKindBlock), jc.IsTrue)
	c.Assert(p.Supports(storage.StorageKindFilesystem), jc.IsFalse)
}

var _ = gc.Suite(&ebsVolumeSuite{})

type ebsVolumeSuite struct {
	testing.BaseSuite
	jujutest.Tests
	srv                localServer
	restoreEC2Patching func()

	instanceId string
}

func (s *ebsVolumeSuite) SetUpSuite(c *gc.C) {
	// Upload arches that ec2 supports; add to this
	// as ec2 coverage expands.
	s.UploadArches = []string{arch.AMD64, arch.I386}
	s.TestConfig = localConfigAttrs
	s.restoreEC2Patching = patchEC2ForTesting()
	s.BaseSuite.SetUpSuite(c)
}

func (s *ebsVolumeSuite) TearDownSuite(c *gc.C) {
	s.BaseSuite.TearDownSuite(c)
	s.restoreEC2Patching()
}

func (s *ebsVolumeSuite) SetUpTest(c *gc.C) {
	s.BaseSuite.SetUpTest(c)
	s.srv.startServer(c)
	s.Tests.SetUpTest(c)
	s.PatchValue(&version.Current, version.Binary{
		Number: version.Current.Number,
		Series: testing.FakeDefaultSeries,
		Arch:   arch.AMD64,
	})
}

func (s *ebsVolumeSuite) TearDownTest(c *gc.C) {
	s.Tests.TearDownTest(c)
	s.srv.stopServer(c)
	s.BaseSuite.TearDownTest(c)
}

func (s *ebsVolumeSuite) volumeSource(c *gc.C, cfg *storage.Config) storage.VolumeSource {
	envCfg, err := config.New(config.NoDefaults, s.TestConfig)
	c.Assert(err, jc.ErrorIsNil)
	p := ec2.EBSProvider()
	vs, err := p.VolumeSource(envCfg, cfg)
	c.Assert(err, jc.ErrorIsNil)
	return vs
}

func (s *ebsVolumeSuite) createVolumes(vs storage.VolumeSource, instanceId string) ([]storage.Volume, error) {
	if instanceId == "" {
		instanceId = s.srv.ec2srv.NewInstances(1, "m1.medium", imageId, ec2test.Running, nil)[0]
	}
	volume0 := names.NewVolumeTag("0")
	volume1 := names.NewVolumeTag("1")
	volume2 := names.NewVolumeTag("2")
	params := []storage.VolumeParams{{
		Tag:      volume0,
		Size:     10 * 1000,
		Provider: ec2.EBS_ProviderType,
		Attributes: map[string]interface{}{
<<<<<<< HEAD
			"persistent":        true,
			"availability-zone": zone,
			"volume-type":       "io1",
			"iops":              100,
=======
			"persistent":  true,
			"volume-type": "io1",
			"iops":        100,
		},
		Attachment: &storage.VolumeAttachmentParams{
			AttachmentParams: storage.AttachmentParams{
				InstanceId: instance.Id(instanceId),
			},
>>>>>>> 53bad816
		},
	}, {
		Tag:      volume1,
		Size:     20 * 1000,
		Provider: ec2.EBS_ProviderType,
		Attributes: map[string]interface{}{
			"persistent": true,
		},
		Attachment: &storage.VolumeAttachmentParams{
			AttachmentParams: storage.AttachmentParams{
				InstanceId: instance.Id(instanceId),
			},
		},
	}, {
		Tag:      volume2,
		Size:     30 * 1000,
		Provider: ec2.EBS_ProviderType,
		ResourceTags: map[string]string{
			"abc": "123",
		},
		Attachment: &storage.VolumeAttachmentParams{
			AttachmentParams: storage.AttachmentParams{
				InstanceId: instance.Id(instanceId),
			},
		},
	}}
	vols, _, err := vs.CreateVolumes(params)
	return vols, err
}

func (s *ebsVolumeSuite) assertCreateVolumes(c *gc.C, vs storage.VolumeSource, instanceId string) {
	vols, err := s.createVolumes(vs, instanceId)
	c.Assert(err, jc.ErrorIsNil)
	c.Assert(vols, gc.HasLen, 3)
	c.Assert(vols, jc.SameContents, []storage.Volume{{
		names.NewVolumeTag("0"),
		storage.VolumeInfo{
			Size:       10240,
			VolumeId:   "vol-0",
			Persistent: true,
		},
	}, {
		names.NewVolumeTag("1"),
		storage.VolumeInfo{
			Size:       20480,
			VolumeId:   "vol-1",
			Persistent: true,
		},
	}, {
		names.NewVolumeTag("2"),
		storage.VolumeInfo{
			Size:       30720,
			VolumeId:   "vol-2",
			Persistent: false,
		},
	}})
	ec2Client := ec2.StorageEC2(vs)
	ec2Vols, err := ec2Client.Volumes(nil, nil)
	c.Assert(err, jc.ErrorIsNil)
	c.Assert(ec2Vols.Volumes, gc.HasLen, 3)
	sortBySize(ec2Vols.Volumes)
	c.Assert(ec2Vols.Volumes[0].Size, gc.Equals, 10)
	c.Assert(ec2Vols.Volumes[1].Size, gc.Equals, 20)
	c.Assert(ec2Vols.Volumes[2].Size, gc.Equals, 30)
}

type volumeSorter struct {
	vols []awsec2.Volume
	less func(i, j awsec2.Volume) bool
}

func sortBySize(vols []awsec2.Volume) {
	sort.Sort(volumeSorter{vols, func(i, j awsec2.Volume) bool {
		return i.Size < j.Size
	}})
}

func (s volumeSorter) Len() int {
	return len(s.vols)
}

func (s volumeSorter) Swap(i, j int) {
	s.vols[i], s.vols[j] = s.vols[j], s.vols[i]
}

func (s volumeSorter) Less(i, j int) bool {
	return s.less(s.vols[i], s.vols[j])
}

func (s *ebsVolumeSuite) TestCreateVolumes(c *gc.C) {
	vs := s.volumeSource(c, nil)
	s.assertCreateVolumes(c, vs, "")
}

func (s *ebsVolumeSuite) TestVolumeTags(c *gc.C) {
	vs := s.volumeSource(c, nil)
	vols, err := s.createVolumes(vs, "")
	c.Assert(err, jc.ErrorIsNil)
	c.Assert(vols, gc.HasLen, 3)
	c.Assert(vols, jc.SameContents, []storage.Volume{{
		names.NewVolumeTag("0"),
		storage.VolumeInfo{
			Size:       10240,
			VolumeId:   "vol-0",
			Persistent: true,
		},
	}, {
		names.NewVolumeTag("1"),
		storage.VolumeInfo{
			Size:       20480,
			VolumeId:   "vol-1",
			Persistent: true,
		},
	}, {
		names.NewVolumeTag("2"),
		storage.VolumeInfo{
			Size:       30720,
			VolumeId:   "vol-2",
			Persistent: false,
		},
	}})
	ec2Client := ec2.StorageEC2(vs)
	ec2Vols, err := ec2Client.Volumes(nil, nil)
	c.Assert(err, jc.ErrorIsNil)
	c.Assert(ec2Vols.Volumes, gc.HasLen, 3)
	sortBySize(ec2Vols.Volumes)
	c.Assert(ec2Vols.Volumes[0].Tags, jc.SameContents, []awsec2.Tag{
		{"Name", "juju-sample-volume-0"},
	})
	c.Assert(ec2Vols.Volumes[1].Tags, jc.SameContents, []awsec2.Tag{
		{"Name", "juju-sample-volume-1"},
	})
	c.Assert(ec2Vols.Volumes[2].Tags, jc.SameContents, []awsec2.Tag{
		{"Name", "juju-sample-volume-2"},
		{"abc", "123"},
	})
}

func (s *ebsVolumeSuite) TestVolumeTypeAliases(c *gc.C) {
	instanceIdRunning := s.srv.ec2srv.NewInstances(1, "m1.medium", imageId, ec2test.Running, nil)[0]
	vs := s.volumeSource(c, nil)
	ec2Client := ec2.StorageEC2(vs)
	aliases := [][2]string{
		{"magnetic", "standard"},
		{"ssd", "gp2"},
		{"provisioned-iops", "io1"},
	}
	for i, alias := range aliases {
		params := []storage.VolumeParams{{
			Tag:      names.NewVolumeTag("0"),
			Size:     10 * 1000,
			Provider: ec2.EBS_ProviderType,
			Attributes: map[string]interface{}{
				"volume-type": alias[0],
			},
			Attachment: &storage.VolumeAttachmentParams{
				AttachmentParams: storage.AttachmentParams{
					InstanceId: instance.Id(instanceIdRunning),
				},
			},
		}}
		if alias[1] == "io1" {
			params[0].Attributes["iops"] = 100
		}
		vols, _, err := vs.CreateVolumes(params)
		c.Assert(err, jc.ErrorIsNil)
		c.Assert(vols, gc.HasLen, 1)
		c.Assert(vols[0].VolumeId, gc.Equals, fmt.Sprintf("vol-%d", i))
	}
	ec2Vols, err := ec2Client.Volumes(nil, nil)
	c.Assert(err, jc.ErrorIsNil)
	c.Assert(ec2Vols.Volumes, gc.HasLen, len(aliases))
	sort.Sort(volumeSorter{ec2Vols.Volumes, func(i, j awsec2.Volume) bool {
		return i.Id < j.Id
	}})
	for i, alias := range aliases {
		c.Assert(ec2Vols.Volumes[i].VolumeType, gc.Equals, alias[1])
	}
}

func (s *ebsVolumeSuite) TestVolumeTypeAliases(c *gc.C) {
	vs := s.volumeSource(c, nil)
	ec2Client := ec2.StorageEC2(vs)
	zone := "us-east-1"
	aliases := [][2]string{
		{"magnetic", "standard"},
		{"ssd", "gp2"},
		{"provisioned-iops", "io1"},
	}
	for i, alias := range aliases {
		params := []storage.VolumeParams{{
			Tag:      names.NewVolumeTag("0"),
			Size:     10 * 1000,
			Provider: ec2.EBS_ProviderType,
			Attributes: map[string]interface{}{
				"persistent":        true,
				"availability-zone": zone,
				"volume-type":       alias[0],
			},
		}}
		if alias[1] == "io1" {
			params[0].Attributes["iops"] = 100
		}
		vols, _, err := vs.CreateVolumes(params)
		c.Assert(err, jc.ErrorIsNil)
		c.Assert(vols, gc.HasLen, 1)
		c.Assert(vols[0].VolumeId, gc.Equals, fmt.Sprintf("vol-%d", i))
	}
	ec2Vols, err := ec2Client.Volumes(nil, nil)
	c.Assert(err, jc.ErrorIsNil)
	c.Assert(ec2Vols.Volumes, gc.HasLen, len(aliases))
	sort.Sort(volumeSorter{ec2Vols.Volumes, func(i, j awsec2.Volume) bool {
		return i.Id < j.Id
	}})
	for i, alias := range aliases {
		c.Assert(ec2Vols.Volumes[i].VolumeType, gc.Equals, alias[1])
	}
}

func (s *ebsVolumeSuite) TestDeleteVolumes(c *gc.C) {
	vs := s.volumeSource(c, nil)
	params := s.setupAttachVolumesTest(c, vs, ec2test.Running)
	err := vs.DetachVolumes(params)
	c.Assert(err, jc.ErrorIsNil)
	errs := vs.DestroyVolumes([]string{"vol-0"})
	c.Assert(errs, jc.DeepEquals, []error{nil})

	ec2Client := ec2.StorageEC2(vs)
	ec2Vols, err := ec2Client.Volumes(nil, nil)
	c.Assert(err, jc.ErrorIsNil)
	c.Assert(ec2Vols.Volumes, gc.HasLen, 2)
	sortBySize(ec2Vols.Volumes)
	c.Assert(ec2Vols.Volumes[0].Size, gc.Equals, 20)
}

func (s *ebsVolumeSuite) TestVolumes(c *gc.C) {
	vs := s.volumeSource(c, nil)
	s.assertCreateVolumes(c, vs, "")

	vols, err := vs.DescribeVolumes([]string{"vol-0", "vol-1"})
	c.Assert(err, jc.ErrorIsNil)
	c.Assert(vols, gc.HasLen, 2)
	c.Assert(vols, jc.SameContents, []storage.VolumeInfo{{
		Size:     10240,
		VolumeId: "vol-0",
	}, {
		Size:     20480,
		VolumeId: "vol-1",
	}})
}

func (s *ebsVolumeSuite) TestCreateVolumesErrors(c *gc.C) {
	vs := s.volumeSource(c, nil)
	volume0 := names.NewVolumeTag("0")

	instanceIdPending := s.srv.ec2srv.NewInstances(1, "m1.medium", imageId, ec2test.Pending, nil)[0]
	instanceIdRunning := s.srv.ec2srv.NewInstances(1, "m1.medium", imageId, ec2test.Running, nil)[0]
	attachmentParams := storage.VolumeAttachmentParams{
		AttachmentParams: storage.AttachmentParams{
			InstanceId: instance.Id(instanceIdRunning),
		},
	}

	for _, test := range []struct {
		params storage.VolumeParams
		err    string
	}{{
		params: storage.VolumeParams{
			Provider: ec2.EBS_ProviderType,
<<<<<<< HEAD
			Attributes: map[string]interface{}{
				"persistent":        false,
				"availability-zone": "us-east-1",
			},
			Attachment: &attachmentParams,
		},
		err: "cannot specify availability zone for non-persistent volume",
	}, {
		params: storage.VolumeParams{
			Provider: ec2.EBS_ProviderType,
			Attributes: map[string]interface{}{
				"persistent": true,
=======
			Attachment: &storage.VolumeAttachmentParams{
				AttachmentParams: storage.AttachmentParams{
					InstanceId: "woat",
				},
>>>>>>> 53bad816
			},
		},
		err: `querying instance details: instance "woat" not found \(InvalidInstanceID.NotFound\)`,
	}, {
		params: storage.VolumeParams{
			Provider: ec2.EBS_ProviderType,
			Attachment: &storage.VolumeAttachmentParams{
				AttachmentParams: storage.AttachmentParams{
					InstanceId: instance.Id(instanceIdPending),
				},
			},
		},
		err: "querying instance details: volumes can only be attached to running instances, these instances are not running: i-3",
	}, {
		params: storage.VolumeParams{
			Size:       100000000,
			Provider:   ec2.EBS_ProviderType,
			Attributes: map[string]interface{}{},
			Attachment: &attachmentParams,
		},
		err: "97657 GiB exceeds the maximum of 1024 GiB",
	}, {
		params: storage.VolumeParams{
			Tag:      volume0,
			Size:     1000,
			Provider: ec2.EBS_ProviderType,
			Attributes: map[string]interface{}{
				"volume-type": "io1",
				"iops":        "1234",
			},
			Attachment: &attachmentParams,
		},
		err: "volume size is 1 GiB, must be at least 10 GiB for provisioned IOPS",
	}, {
		params: storage.VolumeParams{
			Tag:      volume0,
			Size:     10000,
			Provider: ec2.EBS_ProviderType,
			Attributes: map[string]interface{}{
				"volume-type": "io1",
				"iops":        "1234",
			},
			Attachment: &attachmentParams,
		},
		err: "volume size is 10 GiB, must be at least 41 GiB to support 1234 IOPS",
	}, {
		params: storage.VolumeParams{
			Tag:      volume0,
			Size:     10000,
			Provider: ec2.EBS_ProviderType,
			Attributes: map[string]interface{}{
				"volume-type": "standard",
				"iops":        "1234",
			},
			Attachment: &attachmentParams,
		},
		err: `IOPS specified, but volume type is "standard"`,
	}, {
		params: storage.VolumeParams{
			Tag:      volume0,
			Size:     10000,
			Provider: ec2.EBS_ProviderType,
			Attributes: map[string]interface{}{
				"volume-type": "what",
			},
			Attachment: &attachmentParams,
		},
		err: "validating EBS storage config: volume-type: unexpected value \"what\"",
	}} {
		_, _, err := vs.CreateVolumes([]storage.VolumeParams{test.params})
		c.Check(err, gc.ErrorMatches, test.err)
	}
}

var imageId = "ami-ccf405a5" // Ubuntu Maverick, i386, EBS store

func (s *ebsVolumeSuite) setupAttachVolumesTest(
	c *gc.C, vs storage.VolumeSource, state awsec2.InstanceState,
) []storage.VolumeAttachmentParams {

	instanceId := s.srv.ec2srv.NewInstances(1, "m1.medium", imageId, state, nil)[0]
	s.assertCreateVolumes(c, vs, instanceId)

	return []storage.VolumeAttachmentParams{{
		Volume:   names.NewVolumeTag("0"),
		VolumeId: "vol-0",
		AttachmentParams: storage.AttachmentParams{
			Machine:    names.NewMachineTag("1"),
			InstanceId: instance.Id(instanceId),
		},
	}}
}

func (s *ebsVolumeSuite) TestAttachVolumesNotRunning(c *gc.C) {
	vs := s.volumeSource(c, nil)
	instanceId := s.srv.ec2srv.NewInstances(1, "m1.medium", imageId, ec2test.Pending, nil)[0]
	_, err := s.createVolumes(vs, instanceId)
	c.Assert(errors.Cause(err), gc.ErrorMatches, ".* these instances are not running: i-3")
}

func (s *ebsVolumeSuite) TestAttachVolumes(c *gc.C) {
	vs := s.volumeSource(c, nil)
	params := s.setupAttachVolumesTest(c, vs, ec2test.Running)
	result, err := vs.AttachVolumes(params)
	c.Assert(err, jc.ErrorIsNil)
	c.Assert(result, gc.HasLen, 1)
	c.Assert(result[0], gc.Equals, storage.VolumeAttachment{
		names.NewVolumeTag("0"),
		names.NewMachineTag("1"),
		storage.VolumeAttachmentInfo{
			DeviceName: "xvdf",
			ReadOnly:   false,
		},
	})

	ec2Client := ec2.StorageEC2(vs)
	ec2Vols, err := ec2Client.Volumes(nil, nil)
	c.Assert(err, jc.ErrorIsNil)
	c.Assert(ec2Vols.Volumes, gc.HasLen, 3)
	sortBySize(ec2Vols.Volumes)
	c.Assert(ec2Vols.Volumes[0].Attachments, jc.DeepEquals, []awsec2.VolumeAttachment{{
		VolumeId:            "vol-0",
		InstanceId:          "i-3",
		Device:              "/dev/sdf",
		Status:              "attached",
		DeleteOnTermination: true,
	}})

	// Test idempotency.
	result, err = vs.AttachVolumes(params)
	c.Assert(err, jc.ErrorIsNil)
	c.Assert(result, gc.HasLen, 1)
	c.Assert(result[0], gc.Equals, storage.VolumeAttachment{
		names.NewVolumeTag("0"),
		names.NewMachineTag("1"),
		storage.VolumeAttachmentInfo{
			DeviceName: "xvdf",
			ReadOnly:   false,
		},
	})
}

func (s *ebsVolumeSuite) TestDetachVolumes(c *gc.C) {
	vs := s.volumeSource(c, nil)
	params := s.setupAttachVolumesTest(c, vs, ec2test.Running)
	_, err := vs.AttachVolumes(params)
	c.Assert(err, jc.ErrorIsNil)
	err = vs.DetachVolumes(params)
	c.Assert(err, jc.ErrorIsNil)

	ec2Client := ec2.StorageEC2(vs)
	ec2Vols, err := ec2Client.Volumes(nil, nil)
	c.Assert(err, jc.ErrorIsNil)
	c.Assert(ec2Vols.Volumes, gc.HasLen, 3)
	sortBySize(ec2Vols.Volumes)
	c.Assert(ec2Vols.Volumes[0].Attachments, gc.HasLen, 0)

	// Test idempotent
	err = vs.DetachVolumes(params)
	c.Assert(err, jc.ErrorIsNil)
}

type blockDeviceMappingSuite struct {
	testing.BaseSuite
}

var _ = gc.Suite(&blockDeviceMappingSuite{})

func (*blockDeviceMappingSuite) TestBlockDeviceNamer(c *gc.C) {
	var nextName func() (string, string, error)
	expect := func(expectRequest, expectActual string) {
		request, actual, err := nextName()
		c.Assert(err, jc.ErrorIsNil)
		c.Assert(request, gc.Equals, expectRequest)
		c.Assert(actual, gc.Equals, expectActual)
	}
	expectN := func(expectRequest, expectActual string) {
		for i := 1; i <= 6; i++ {
			request, actual, err := nextName()
			c.Assert(err, jc.ErrorIsNil)
			c.Assert(request, gc.Equals, expectRequest+strconv.Itoa(i))
			c.Assert(actual, gc.Equals, expectActual+strconv.Itoa(i))
		}
	}
	expectErr := func(expectErr string) {
		_, _, err := nextName()
		c.Assert(err, gc.ErrorMatches, expectErr)
	}

	// First without numbers.
	nextName = ec2.BlockDeviceNamer(awsec2.Instance{
		VirtType: "hvm",
	})
	expect("/dev/sdf", "xvdf")
	expect("/dev/sdg", "xvdg")
	expect("/dev/sdh", "xvdh")
	expect("/dev/sdi", "xvdi")
	expect("/dev/sdj", "xvdj")
	expect("/dev/sdk", "xvdk")
	expect("/dev/sdl", "xvdl")
	expect("/dev/sdm", "xvdm")
	expect("/dev/sdn", "xvdn")
	expect("/dev/sdo", "xvdo")
	expect("/dev/sdp", "xvdp")
	expectErr("too many EBS volumes to attach")

	// Now with numbers.
	nextName = ec2.BlockDeviceNamer(awsec2.Instance{
		VirtType: "paravirtual",
	})
	expect("/dev/sdf1", "xvdf1")
	expect("/dev/sdf2", "xvdf2")
	expect("/dev/sdf3", "xvdf3")
	expect("/dev/sdf4", "xvdf4")
	expect("/dev/sdf5", "xvdf5")
	expect("/dev/sdf6", "xvdf6")
	expectN("/dev/sdg", "xvdg")
	expectN("/dev/sdh", "xvdh")
	expectN("/dev/sdi", "xvdi")
	expectN("/dev/sdj", "xvdj")
	expectN("/dev/sdk", "xvdk")
	expectN("/dev/sdl", "xvdl")
	expectN("/dev/sdm", "xvdm")
	expectN("/dev/sdn", "xvdn")
	expectN("/dev/sdo", "xvdo")
	expectN("/dev/sdp", "xvdp")
	expectErr("too many EBS volumes to attach")
}

func (*blockDeviceMappingSuite) TestGetBlockDeviceMappings(c *gc.C) {
	mapping, err := ec2.GetBlockDeviceMappings(constraints.Value{})
	c.Assert(err, jc.ErrorIsNil)
	c.Assert(mapping, gc.DeepEquals, []awsec2.BlockDeviceMapping{{
		VolumeSize: 8,
		DeviceName: "/dev/sda1",
	}, {
		VirtualName: "ephemeral0",
		DeviceName:  "/dev/sdb",
	}, {
		VirtualName: "ephemeral1",
		DeviceName:  "/dev/sdc",
	}, {
		VirtualName: "ephemeral2",
		DeviceName:  "/dev/sdd",
	}, {
		VirtualName: "ephemeral3",
		DeviceName:  "/dev/sde",
	}})
}<|MERGE_RESOLUTION|>--- conflicted
+++ resolved
@@ -111,12 +111,6 @@
 		Size:     10 * 1000,
 		Provider: ec2.EBS_ProviderType,
 		Attributes: map[string]interface{}{
-<<<<<<< HEAD
-			"persistent":        true,
-			"availability-zone": zone,
-			"volume-type":       "io1",
-			"iops":              100,
-=======
 			"persistent":  true,
 			"volume-type": "io1",
 			"iops":        100,
@@ -125,7 +119,6 @@
 			AttachmentParams: storage.AttachmentParams{
 				InstanceId: instance.Id(instanceId),
 			},
->>>>>>> 53bad816
 		},
 	}, {
 		Tag:      volume1,
@@ -306,45 +299,6 @@
 	}
 }
 
-func (s *ebsVolumeSuite) TestVolumeTypeAliases(c *gc.C) {
-	vs := s.volumeSource(c, nil)
-	ec2Client := ec2.StorageEC2(vs)
-	zone := "us-east-1"
-	aliases := [][2]string{
-		{"magnetic", "standard"},
-		{"ssd", "gp2"},
-		{"provisioned-iops", "io1"},
-	}
-	for i, alias := range aliases {
-		params := []storage.VolumeParams{{
-			Tag:      names.NewVolumeTag("0"),
-			Size:     10 * 1000,
-			Provider: ec2.EBS_ProviderType,
-			Attributes: map[string]interface{}{
-				"persistent":        true,
-				"availability-zone": zone,
-				"volume-type":       alias[0],
-			},
-		}}
-		if alias[1] == "io1" {
-			params[0].Attributes["iops"] = 100
-		}
-		vols, _, err := vs.CreateVolumes(params)
-		c.Assert(err, jc.ErrorIsNil)
-		c.Assert(vols, gc.HasLen, 1)
-		c.Assert(vols[0].VolumeId, gc.Equals, fmt.Sprintf("vol-%d", i))
-	}
-	ec2Vols, err := ec2Client.Volumes(nil, nil)
-	c.Assert(err, jc.ErrorIsNil)
-	c.Assert(ec2Vols.Volumes, gc.HasLen, len(aliases))
-	sort.Sort(volumeSorter{ec2Vols.Volumes, func(i, j awsec2.Volume) bool {
-		return i.Id < j.Id
-	}})
-	for i, alias := range aliases {
-		c.Assert(ec2Vols.Volumes[i].VolumeType, gc.Equals, alias[1])
-	}
-}
-
 func (s *ebsVolumeSuite) TestDeleteVolumes(c *gc.C) {
 	vs := s.volumeSource(c, nil)
 	params := s.setupAttachVolumesTest(c, vs, ec2test.Running)
@@ -395,25 +349,10 @@
 	}{{
 		params: storage.VolumeParams{
 			Provider: ec2.EBS_ProviderType,
-<<<<<<< HEAD
-			Attributes: map[string]interface{}{
-				"persistent":        false,
-				"availability-zone": "us-east-1",
-			},
-			Attachment: &attachmentParams,
-		},
-		err: "cannot specify availability zone for non-persistent volume",
-	}, {
-		params: storage.VolumeParams{
-			Provider: ec2.EBS_ProviderType,
-			Attributes: map[string]interface{}{
-				"persistent": true,
-=======
 			Attachment: &storage.VolumeAttachmentParams{
 				AttachmentParams: storage.AttachmentParams{
 					InstanceId: "woat",
 				},
->>>>>>> 53bad816
 			},
 		},
 		err: `querying instance details: instance "woat" not found \(InvalidInstanceID.NotFound\)`,
